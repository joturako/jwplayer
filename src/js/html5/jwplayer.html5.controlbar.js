/*jshint maxparams:5*/
(function(jwplayer) {
<<<<<<< HEAD
    var html5 = jwplayer.html5,
        utils = jwplayer.utils,
        _     = jwplayer._,
        events = jwplayer.events,
        states = events.state,
        _css = utils.css,
        _setTransition = utils.transitionStyle,
        _isMobile = utils.isMobile(),
        _nonChromeAndroid = utils.isAndroid(4, true),

        /** Controlbar element types * */
        CB_BUTTON = 'button',
        CB_TEXT = 'text',
        CB_DIVIDER = 'divider',
        CB_SLIDER = 'slider',

        /** Some CSS constants we should use for minimization * */
        JW_CSS_RELATIVE = 'relative',
        JW_CSS_ABSOLUTE = 'absolute',
        JW_CSS_NONE = 'none',
        JW_CSS_BLOCK = 'block',
        JW_CSS_INLINE = 'inline',
        JW_CSS_INLINE_BLOCK = 'inline-block',
        JW_CSS_HIDDEN = 'hidden',
        JW_CSS_LEFT = 'left',
        JW_CSS_RIGHT = 'right',
        JW_CSS_100PCT = '100%',
        JW_CSS_SMOOTH_EASE = 'opacity .25s, background .25s, visibility .25s',
        JW_VISIBILITY_TIMEOUT = 250,

        FALSE = false,
        TRUE = true,
        NULL = null,
        EMPTY = '',
        UNDEFINED,

        HIDDEN = {
            display: JW_CSS_NONE
        },
        SHOWING = {
            display: JW_CSS_BLOCK
        },
        NOT_HIDDEN = {
            display: EMPTY
        },

        CB_CLASS = 'span.jwcontrolbar',
        TYPEOF_ARRAY = 'array',
        _canCast = FALSE,
        WINDOW = window,
        DOCUMENT = document;


    function _removeFromArray(array, item) {
        var index = array.indexOf(item);
        if (index > -1) {
            array.splice(index, 1);
        }
    }

    function _addOnceToArray(array, item) {
        var index = array.indexOf(item);
        if (index === -1) {
            array.push(item);
        }
    }

    function _createElementId(_id, name) {
        return _id + '_' + name;
    }

    function _elementSize(skinElem) {
        return skinElem ? parseInt(skinElem.width, 10) + 'px ' + parseInt(skinElem.height, 10) + 'px' : '0 0';
    }


    /** HTML5 Controlbar class * */
    html5.controlbar = function(_api, _config) {
        var _skin,
            _dividerElement = _layoutElement('divider', CB_DIVIDER),
            _defaults = {
                margin: 8,
                maxwidth: 800,
                font: 'Arial,sans-serif',
                fontsize: 11,
                fontcolor: parseInt('eeeeee', 16),
                fontweight: 'bold',
                layout: {
                    left: {
                        position: 'left',
                        elements: [
                            _layoutElement('play', CB_BUTTON),
                            _layoutElement('prev', CB_BUTTON),
                            _layoutElement('next', CB_BUTTON),
                            _layoutElement('elapsed', CB_TEXT)
                        ]
                    },
                    center: {
                        position: 'center',
                        elements: [
                            _layoutElement('time', CB_SLIDER),
                            _layoutElement('alt', CB_TEXT)
                        ]
                    },
                    right: {
                        position: 'right',
                        elements: [
                            _layoutElement('duration', CB_TEXT),
                            _layoutElement('hd', CB_BUTTON),
                            _layoutElement('cc', CB_BUTTON),
                            _layoutElement('mute', CB_BUTTON),
                            _layoutElement('volume', CB_SLIDER),
                            _layoutElement('volumeH', CB_SLIDER),
                            _layoutElement('cast', CB_BUTTON),
                            _layoutElement('fullscreen', CB_BUTTON)
                        ]
                    }
                }
            },

            _settings,
            _layout,
            _elements,
            _bgHeight,
            _controlbar,
            _id,
            _duration,
            _position,
            _levels,
            _currentQuality,
            _captions,
            _currentCaptions,
            _currentVolume,
            _castState = {},
            _volumeOverlay,
            _cbBounds,
            _timeRail,
            _railBounds,
            _timeOverlay,
            _timeOverlayContainer,
            _timeOverlayThumb,
            _timeOverlayText,
            _hdTimer,
            _hdTapTimer,
            _hdOverlay,
            _ccTimer,
            _ccTapTimer,
            _ccOverlay,
            _redrawTimeout,
            _hideTimeout = -1,
            _audioMode = FALSE,
            _instreamMode = FALSE,
            _adMode = FALSE,
            _hideFullscreen = FALSE,
            _dragging = NULL,
            _lastSeekTime = 0,
            _cues = [],
            _activeCue,
            _toggles = {
                play: 'pause',
                mute: 'unmute',
                fullscreen: 'normalscreen'
            },

            _toggleStates = {
                play: FALSE,
                mute: FALSE,
                fullscreen: FALSE
            },

            _buttonMapping = {
                play: _play,
                mute: _mute,
                fullscreen: _fullscreen,
                next: _next,
                prev: _prev,
                hd: _hd,
                cc: _cc,
                cast: _cast
            },

            _sliderMapping = {
                time: _seek,
                volume: _volume
            },

            _overlays = {},
            _jwhidden = [],
            _this = utils.extend(this, new events.eventdispatcher());

        function _layoutElement(name, type, className) {
            return {
                name: name,
                type: type,
                className: className
            };
        }

        function _init() {
            _elements = {};

            _id = _api.id + '_controlbar';
            _duration = _position = 0;

            _controlbar = _createSpan();
            _controlbar.id = _id;
            _controlbar.className = 'jwcontrolbar';

            _skin = _api.skin;
            _layout = _skin.getComponentLayout('controlbar');
            if (!_layout) {
                _layout = _defaults.layout;
            }
            utils.clearCss(_internalSelector());
            _css.block(_id + 'build');
            _createStyles();
            _buildControlbar();
            _css.unblock(_id + 'build');
            _addEventListeners();
            setTimeout(_volumeHandler, 0);
            _playlistHandler();
            _this.visible = false;
            _castAvailable({
                available: _canCast
            });
        }

        function _addEventListeners() {
            _api.jwAddEventListener(events.JWPLAYER_MEDIA_TIME, _timeUpdated);
            _api.jwAddEventListener(events.JWPLAYER_PLAYER_STATE, _stateHandler);
            _api.jwAddEventListener(events.JWPLAYER_PLAYLIST_ITEM, _itemHandler);
            _api.jwAddEventListener(events.JWPLAYER_MEDIA_MUTE, _volumeHandler);
            _api.jwAddEventListener(events.JWPLAYER_MEDIA_VOLUME, _volumeHandler);
            _api.jwAddEventListener(events.JWPLAYER_MEDIA_BUFFER, _bufferHandler);
            _api.jwAddEventListener(events.JWPLAYER_FULLSCREEN, _fullscreenHandler);
            _api.jwAddEventListener(events.JWPLAYER_PLAYLIST_LOADED, _playlistHandler);
            _api.jwAddEventListener(events.JWPLAYER_MEDIA_LEVELS, _qualityHandler);
            _api.jwAddEventListener(events.JWPLAYER_MEDIA_LEVEL_CHANGED, _qualityLevelChanged);
            _api.jwAddEventListener(events.JWPLAYER_CAPTIONS_LIST, _captionsHandler);
            _api.jwAddEventListener(events.JWPLAYER_CAPTIONS_CHANGED, _captionChanged);
            _api.jwAddEventListener(events.JWPLAYER_RESIZE, _resizeHandler);
            _api.jwAddEventListener(events.JWPLAYER_CAST_AVAILABLE, _castAvailable);
            _api.jwAddEventListener(events.JWPLAYER_CAST_SESSION, _castSession);

            if (!_isMobile) {
                _controlbar.addEventListener('mouseover', function() {
                    // Slider listeners
                    WINDOW.addEventListener('mousedown', _killSelect, FALSE);
                }, false);
                _controlbar.addEventListener('mouseout', function() {
                    // Slider listeners
                    WINDOW.removeEventListener('mousedown', _killSelect);
                    DOCUMENT.onselectstart = null;
                }, false);
            }
        }

        function _resizeHandler() {
            _cbBounds = utils.bounds(_controlbar);
            if (_cbBounds.width > 0) {
                _this.show(TRUE);
            }
        }

        function isLiveStream(evt) {
            var isIpadStream = (evt.duration === Number.POSITIVE_INFINITY);
            var isSafariStream = (evt.duration === 0 && evt.position !== 0 && utils.isSafari() && !_isMobile);

            return isIpadStream || isSafariStream;
        }

        function _timeUpdated(evt) {
            _css.block(_id); //unblock on redraw

            // Positive infinity for live streams on iPad, 0 for live streams on Safari (HTML5)
            if (isLiveStream(evt)) {
                _this.setText(_api.jwGetPlaylist()[_api.jwGetPlaylistIndex()].title || 'Live broadcast');

                // so that elapsed time doesn't display for live streams
                _toggleTimesDisplay(false);
            } else {
                var timeString;
                if (_elements.elapsed) {
                    timeString = utils.timeFormat(evt.position);
                    _elements.elapsed.innerHTML = timeString;
                }
                if (_elements.duration) {
                    timeString = utils.timeFormat(evt.duration);
                    _elements.duration.innerHTML = timeString;
                }
                if (evt.duration > 0) {
                    _setProgress(evt.position / evt.duration);
                } else {
                    _setProgress(0);
                }
                _duration = evt.duration;
                _position = evt.position;
                if (!_instreamMode) {
                    _this.setText();
                }
            }
        }

        function _stateHandler(evt) {
            switch (evt.newstate) {
                case states.BUFFERING:
                case states.PLAYING:
                    if (_elements.timeSliderThumb) {
                        _css.style(_elements.timeSliderThumb, {
                            opacity: 1
                        });
                    }
                    _toggleButton('play', TRUE);
                    break;
                case states.PAUSED:
                    if (!_dragging) {
                        _toggleButton('play', FALSE);
                    }
                    break;
                case states.IDLE:
                    _toggleButton('play', FALSE);
                    if (_elements.timeSliderThumb) {
                        _css.style(_elements.timeSliderThumb, {
                            opacity: 0
                        });
                    }
                    if (_elements.timeRail) {
                        _elements.timeRail.className = 'jwrail';
                    }
                    _setBuffer(0);
                    _timeUpdated({
                        position: 0,
                        duration: 0
                    });
                    break;
            }
        }

        function _itemHandler(evt) {
            if (!_instreamMode) {
                var tracks = _api.jwGetPlaylist()[evt.index].tracks,
                    tracksloaded = FALSE,
                    cuesloaded = FALSE;
                _removeCues();
                if (utils.typeOf(tracks) === TYPEOF_ARRAY && !_isMobile) {
                    for (var i = 0; i < tracks.length; i++) {
                        if (!tracksloaded && tracks[i].file && tracks[i].kind &&
                            tracks[i].kind.toLowerCase() === 'thumbnails') {
                            _timeOverlayThumb.load(tracks[i].file);
                            tracksloaded = TRUE;
                        }
                        if (tracks[i].file && tracks[i].kind &&
                            tracks[i].kind.toLowerCase() === 'chapters') {
                            _loadCues(tracks[i].file);
                            cuesloaded = TRUE;
                        }
                    }
                }
                // If we're here, there are no thumbnails to load -
                // we should clear out the thumbs from the previous item
                if (!tracksloaded) {
                    _timeOverlayThumb.load();
                }
            }
        }

        function _volumeHandler() {
            var muted = _api.jwGetMute();
            _currentVolume = _api.jwGetVolume() / 100;
            _toggleButton('mute', muted || _currentVolume === 0);
            _setVolume(muted ? 0 : _currentVolume);
        }

        function _bufferHandler(evt) {
            _setBuffer(evt.bufferPercent / 100);
        }

        function _fullscreenHandler(evt) {
            _toggleButton('fullscreen', evt.fullscreen);
            _updateNextPrev();
            if (_this.visible) {
                _this.show(TRUE);
            }
        }

        function _playlistHandler() {
            _css.style([
                _elements.hd,
                _elements.cc
            ], HIDDEN);

            _css.style(_elements.cast, _canCast ? NOT_HIDDEN : HIDDEN);

            _updateNextPrev();
            _redraw();
        }

        function _hasHD() {
            return (!_instreamMode && _levels && _levels.length > 1 && _hdOverlay);
        }

        function _qualityHandler(evt) {
            _levels = evt.levels;
            if (_hasHD()) {
                _css.style(_elements.hd, NOT_HIDDEN);
                _hdOverlay.clearOptions();
                for (var i = 0; i < _levels.length; i++) {
                    _hdOverlay.addOption(_levels[i].label, i);
                }
                _qualityLevelChanged(evt);
            } else {
                _css.style(_elements.hd, HIDDEN);
            }
            _redraw();
        }

        function _qualityLevelChanged(evt) {
            _currentQuality = Math.floor(evt.currentQuality);
            if (_elements.hd) {
                _elements.hd.querySelector('button').className =
                    (_levels.length === 2 && _currentQuality === 0) ? 'off' : EMPTY;
            }
            if (_hdOverlay && _currentQuality >= 0) {
                _hdOverlay.setActive(evt.currentQuality);
            }
        }

        function _hasCaptions() {
            return (!_instreamMode && _captions && _captions.length > 1 && _ccOverlay);
        }

        function _captionsHandler(evt) {
            _captions = evt.tracks;
            if (_hasCaptions()) {
                _css.style(_elements.cc, NOT_HIDDEN);
                _ccOverlay.clearOptions();
                for (var i = 0; i < _captions.length; i++) {
                    _ccOverlay.addOption(_captions[i].label, i);
                }
                _captionChanged(evt);
            } else {
                _css.style(_elements.cc, HIDDEN);
            }
            _redraw();
        }

        function _captionChanged(evt) {
            if (!_captions) {
                return;
            }
            _currentCaptions = Math.floor(evt.track);
            if (_elements.cc) {
                _elements.cc.querySelector('button').className =
                    (_captions.length === 2 && _currentCaptions === 0) ? 'off' : EMPTY;
            }
            if (_ccOverlay && _currentCaptions >= 0) {
                _ccOverlay.setActive(evt.track);
            }
        }

        function _castAvailable(evt) {
            // chromecast button is displayed after receiving this event
            if (_elements.cast) {
                _canCast = evt.available;
                _css.style(_elements.cast, evt.available ? NOT_HIDDEN : HIDDEN);
                var className = _elements.cast.className.replace(/\s*jwcancast/, '');
                if (evt.available) {
                    className += ' jwcancast';
                }
                _elements.cast.className = className;
            }
            _castSession(evt);
        }

        function _castSession(evt) {
            _castState = evt;
            if (_elements.cast) {
                _elements.cast.querySelector('button').className = evt.active ? EMPTY : 'off';
            }
            _redraw();
        }

        // Bit of a hacky way to determine if the playlist is available
        function _sidebarShowing() {
            return (!!DOCUMENT.querySelector('#' + _api.id + ' .jwplaylist') && !_api.jwGetFullscreen());
        }

        /**
         * Styles specific to this controlbar/skin
         */
        function _createStyles() {
            _settings = utils.extend({}, _defaults, _skin.getComponentSettings('controlbar'), _config);

            _bgHeight = _getSkinElement('background').height;

            var margin = _audioMode ? 0 : _settings.margin;
            var styles = {
                height: _bgHeight,
                bottom: margin,
                left: margin,
                right: margin,
                'max-width': _audioMode ? EMPTY : _settings.maxwidth
            };
            _css.style(_controlbar, styles);

            _css(_internalSelector('.jwtext'), {
                font: _settings.fontsize + 'px/' + _getSkinElement('background').height + 'px ' + _settings.font,
                color: _settings.fontcolor,
                'font-weight': _settings.fontweight
            });

            _css(_internalSelector('.jwoverlay'), {
                bottom: _bgHeight
            });
        }


        function _internalSelector(name) {
            return '#' + _id + (name ? ' ' + name : EMPTY);
        }

        function _createSpan() {
            return _createElement('span');
        }

        function _createElement(tagname) {
            return DOCUMENT.createElement(tagname);
        }

        function _buildControlbar() {
            var capLeft = _buildImage('capLeft');
            var capRight = _buildImage('capRight');
            var bg = _buildImage('background', {
                position: JW_CSS_ABSOLUTE,
                left: _getSkinElement('capLeft').width,
                right: _getSkinElement('capRight').width,
                'background-repeat': 'repeat-x'
            }, TRUE);

            if (bg) {
                _appendChild(_controlbar, bg);
            }
            if (capLeft) {
                _appendChild(_controlbar, capLeft);
            }
            _buildLayout();
            if (capRight) {
                _appendChild(_controlbar, capRight);
            }
        }

        function _buildElement(element, pos) {
            switch (element.type) {
                case CB_TEXT:
                    return _buildText(element.name);
                case CB_BUTTON:
                    if (element.name !== 'blank') {
                        return _buildButton(element.name, pos);
                    }
                    break;
                case CB_SLIDER:
                    return _buildSlider(element.name);
            }
        }

        /*jshint maxparams:5*/
        function _buildImage(name, style, stretch, nocenter, vertical) {
            var element = _createSpan(),
                skinElem = _getSkinElement(name),
                center = nocenter ? ' left center' : ' center',
                size = _elementSize(skinElem),
                newStyle;

            element.className = 'jw' + name;
            element.innerHTML = '&nbsp;';

            if (!skinElem || !skinElem.src) {
                return;
            }

            if (stretch) {
                newStyle = {
                    background: 'url("' + skinElem.src + '") repeat-x ' + center,
                    'background-size': size,
                    height: vertical ? skinElem.height : EMPTY
                };
            } else {
                newStyle = {
                    background: 'url("' + skinElem.src + '") no-repeat' + center,
                    'background-size': size,
                    width: skinElem.width,
                    height: vertical ? skinElem.height : EMPTY
                };
            }
            element.skin = skinElem;
            _css(_internalSelector((vertical ? '.jwvertical ' : EMPTY) + '.jw' + name), utils.extend(newStyle, style));
            _elements[name] = element;
            return element;
        }

        function _buildButton(name, pos) {
            if (!_getSkinElement(name + 'Button').src) {
                return NULL;
            }

            // Don't show volume or mute controls on mobile, since it's not possible to modify audio levels in JS
            if (_isMobile && (name === 'mute' || name.indexOf('volume') === 0)) {
                return NULL;
            }
            // Having issues with stock (non-chrome) Android browser and showing overlays.
            //  Just remove HD/CC buttons in that case
            if (_nonChromeAndroid && /hd|cc/.test(name)) {
                return NULL;
            }


            var element = _createSpan();
            var span = _createSpan();
            var divider = _buildDivider(_dividerElement);
            var button = _createElement('button');
            element.style += ' display:inline-block';
            element.className = 'jw' + name + ' jwbuttoncontainer';
            if (pos === 'left') {
                _appendChild(element, span);
                _appendChild(element, divider);
            } else {
                _appendChild(element, divider);
                _appendChild(element, span);
            }

            if (!_isMobile) {
                button.addEventListener('click', _buttonClickHandler(name), FALSE);
            } else if (name !== 'hd' && name !== 'cc') {
                var buttonTouch = new utils.touch(button);
                buttonTouch.addEventListener(utils.touchEvents.TAP, _buttonClickHandler(name));
            }
            button.innerHTML = '&nbsp;';
            button.tabIndex = -1;
            _appendChild(span, button);

            var outSkin = _getSkinElement(name + 'Button'),
                overSkin = _getSkinElement(name + 'ButtonOver'),
                offSkin = _getSkinElement(name + 'ButtonOff');


            _buttonStyle(_internalSelector('.jw' + name + ' button'), outSkin, overSkin, offSkin);
            var toggle = _toggles[name];
            if (toggle) {
                _buttonStyle(_internalSelector('.jw' + name + '.jwtoggle button'), _getSkinElement(toggle + 'Button'),
                    _getSkinElement(toggle + 'ButtonOver'));
            }

            _elements[name] = element;

            return element;
        }

        function _buttonStyle(selector, out, over, off) {
            if (!out || !out.src) {
                return;
            }

            _css(selector, {
                width: out.width,
                background: 'url(' + out.src + ') no-repeat center',
                'background-size': _elementSize(out)
            });

            if (over.src && !_isMobile) {
                _css(selector + ':hover,' + selector + '.off:hover', {
                    background: 'url(' + over.src + ') no-repeat center',
                    'background-size': _elementSize(over)
                });
            }

            if (off && off.src) {
                _css(selector + '.off', {
                    background: 'url(' + off.src + ') no-repeat center',
                    'background-size': _elementSize(off)
                });
            }
        }

        function _buttonClickHandler(name) {
            return function(evt) {
                if (_buttonMapping[name]) {
                    _buttonMapping[name]();
                    if (_isMobile) {
                        _this.sendEvent(events.JWPLAYER_USER_ACTION);
                    }
                }
                if (evt.preventDefault) {
                    evt.preventDefault();
                }
            };
        }


        function _play() {
            if (_toggleStates.play) {
                _api.jwPause();
            } else {
                _api.jwPlay();
            }
        }

        function _mute() {
            var muted = !_toggleStates.mute;
            _api.jwSetMute(muted);
            if (!muted && _currentVolume === 0) {
                _api.jwSetVolume(20);
            }
            _volumeHandler();
        }

        function _hideOverlays(exception) {
            utils.foreach(_overlays, function(i, overlay) {
                if (i !== exception) {
                    if (i === 'cc') {
                        _clearCcTapTimeout();
                    }
                    if (i === 'hd') {
                        _clearHdTapTimeout();
                    }
                    overlay.hide();
                }
            });
        }

        function _toggleTimesDisplay(state) {
            if (!_controlbar || !_elements.alt) {
                return;
            }

            if (state === undefined) {
                state = (_controlbar.parentNode && _controlbar.parentNode.clientWidth >= 320);
            }

            if (state && !_instreamMode) {
                _css.style(_jwhidden, NOT_HIDDEN);
            } else {
                _css.style(_jwhidden, HIDDEN);
            }
        }

        function _showVolume() {
            if (_audioMode || _instreamMode) {
                return;
            }
            _css.block(_id); // unblock on position overlay
            _volumeOverlay.show();
            _positionOverlay('volume', _volumeOverlay);
            _hideOverlays('volume');
        }

        function _volume(pct) {
            _setVolume(pct);
            if (pct < 0.1) {
                pct = 0;
            }
            if (pct > 0.9) {
                pct = 1;
            }
            _api.jwSetVolume(pct * 100);
        }

        function _seek(pct) {
            var position;
            if (_activeCue) {
                pct = _activeCue.position;
                if (pct.toString().slice(-1) === '%') {
                    // percent string
                    position = _duration * parseFloat(pct.slice(0, -1)) / 100;
                } else {
                    // time value
                    position = parseFloat(pct);
                }
            } else {
                // pct is normalized 0-1.0
                position = pct * _duration;
            }
            _api.jwSeek(position);
        }

        function _fullscreen() {
            _api.jwSetFullscreen();
        }

        function _next() {
            _api.jwPlaylistNext();
        }

        function _prev() {
            _api.jwPlaylistPrev();
        }

        function _toggleButton(name, state) {
            if (!utils.exists(state)) {
                state = !_toggleStates[name];
            }
            if (_elements[name]) {
                _elements[name].className = 'jw' + name + (state ? ' jwtoggle jwtoggling' : ' jwtoggling');
                // Use the jwtoggling class to temporarily disable the animation
                setTimeout(function() {
                    _elements[name].className = _elements[name].className.replace(' jwtoggling', EMPTY);
                }, 100);
            }
            _toggleStates[name] = state;
        }

        function _buildText(name) {
            var style = {},
                skinName = (name === 'alt') ? 'elapsed' : name,
                skinElement = _getSkinElement(skinName + 'Background');
            if (skinElement.src) {
                var element = _createSpan();
                element.id = _createElementId(_id, name);
                if (name === 'elapsed' || name === 'duration') {
                    element.className = 'jwtext jw' + name + ' jwhidden';
                    _jwhidden.push(element);
                } else {
                    element.className = 'jwtext jw' + name;
                }
                style.background = 'url(' + skinElement.src + ') repeat-x center';
                style['background-size'] = _elementSize(_getSkinElement('background'));
                _css.style(element, style);
                element.innerHTML = (name !== 'alt') ? '00:00' : EMPTY;

                _elements[name] = element;
                return element;
            }
            return null;
        }

        function _buildDivider(divider) {
            var element = _buildImage(divider.name);
            if (!element) {
                element = _createSpan();
                element.className = 'jwblankDivider';
            }
            if (divider.className) {
                element.className += ' ' + divider.className;
            }
            return element;
        }

        function _showHd() {
            if (_levels && _levels.length > 2) {
                if (_hdTimer) {
                    clearTimeout(_hdTimer);
                    _hdTimer = UNDEFINED;
                }
                _css.block(_id); // unblock on position overlay
                _hdOverlay.show();
                _positionOverlay('hd', _hdOverlay);
                _hideOverlays('hd');
            }
        }

        function _showCc() {
            if (_captions && _captions.length > 2) {
                if (_ccTimer) {
                    clearTimeout(_ccTimer);
                    _ccTimer = UNDEFINED;
                }
                _css.block(_id); // unblock on position overlay
                _ccOverlay.show();
                _positionOverlay('cc', _ccOverlay);
                _hideOverlays('cc');
            }
        }

        function _switchLevel(newlevel) {
            if (newlevel >= 0 && newlevel < _levels.length) {
                _api.jwSetCurrentQuality(newlevel);
                _clearHdTapTimeout();
                _hdOverlay.hide();
            }
        }

        function _switchCaption(newcaption) {
            if (newcaption >= 0 && newcaption < _captions.length) {
                _api.jwSetCurrentCaptions(newcaption);
                _clearCcTapTimeout();
                _ccOverlay.hide();
            }
        }

        function _cc() {
            if (_captions.length !== 2) {
                return;
            }
            _switchCaption((_currentCaptions + 1) % 2);
        }

        function _hd() {
            if (_levels.length !== 2) {
                return;
            }
            _switchLevel((_currentQuality + 1) % 2);
        }

        function _cast() {
            if (_castState.active) {
                _api.jwStopCasting();
            } else {
                _api.jwStartCasting();
            }
        }

        function _buildSlider(name) {
            if (_isMobile && name.indexOf('volume') === 0) {
                return;
            }

            var slider = _createSpan(),
                vertical = name === 'volume',
                skinPrefix = name + (name === 'time' ? 'Slider' : EMPTY),
                capPrefix = skinPrefix + 'Cap',
                left = vertical ? 'Top' : 'Left',
                right = vertical ? 'Bottom' : 'Right',
                capLeft = _buildImage(capPrefix + left, NULL, FALSE, FALSE, vertical),
                capRight = _buildImage(capPrefix + right, NULL, FALSE, FALSE, vertical),
                rail = _buildSliderRail(name, vertical, left, right),
                capLeftSkin = _getSkinElement(capPrefix + left),
                capRightSkin = _getSkinElement(capPrefix + left);
            //railSkin = _getSkinElement(name+'SliderRail');

            slider.className = 'jwslider jw' + name;

            if (capLeft) {
                _appendChild(slider, capLeft);
            }
            _appendChild(slider, rail);
            if (capRight) {
                if (vertical) {
                    capRight.className += ' jwcapBottom';
                }
                _appendChild(slider, capRight);
            }

            _css(_internalSelector('.jw' + name + ' .jwrail'), {
                left: vertical ? EMPTY : capLeftSkin.width,
                right: vertical ? EMPTY : capRightSkin.width,
                top: vertical ? capLeftSkin.height : EMPTY,
                bottom: vertical ? capRightSkin.height : EMPTY,
                width: vertical ? JW_CSS_100PCT : EMPTY,
                height: vertical ? 'auto' : EMPTY
            });

            _elements[name] = slider;
            slider.vertical = vertical;

            if (name === 'time') {
                _timeOverlay = new html5.overlay(_id + '_timetooltip', _skin);
                _timeOverlayThumb = new html5.thumbs(_id + '_thumb');
                _timeOverlayText = _createElement('div');
                _timeOverlayText.className = 'jwoverlaytext';
                _timeOverlayContainer = _createElement('div');
                _appendChild(_timeOverlayContainer, _timeOverlayThumb.element());
                _appendChild(_timeOverlayContainer, _timeOverlayText);
                _timeOverlay.setContents(_timeOverlayContainer);
                _timeRail = rail;
                _setTimeOverlay(0);
                _appendChild(rail, _timeOverlay.element());
                _styleTimeSlider(slider);
                _setProgress(0);
                _setBuffer(0);
            } else if (name.indexOf('volume') === 0) {
                _styleVolumeSlider(slider, vertical, left, right);
            }

            return slider;
        }

        function _buildSliderRail(name, vertical, left, right) {
            var rail = _createSpan(),
                railElements = ['Rail', 'Buffer', 'Progress'],
                progressRail,
                sliderPrefix;

            rail.className = 'jwrail';

            for (var i = 0; i < railElements.length; i++) {
                sliderPrefix = (name === 'time' ? 'Slider' : EMPTY);
                var prefix = name + sliderPrefix + railElements[i],
                    element = _buildImage(prefix, NULL, !vertical, (name.indexOf('volume') === 0), vertical),
                    capLeft = _buildImage(prefix + 'Cap' + left, NULL, FALSE, FALSE, vertical),
                    capRight = _buildImage(prefix + 'Cap' + right, NULL, FALSE, FALSE, vertical),
                    capLeftSkin = _getSkinElement(prefix + 'Cap' + left),
                    capRightSkin = _getSkinElement(prefix + 'Cap' + right);

                if (element) {
                    var railElement = _createSpan();
                    railElement.className = 'jwrailgroup ' + railElements[i];
                    if (capLeft) {
                        _appendChild(railElement, capLeft);
                    }
                    _appendChild(railElement, element);
                    if (capRight) {
                        _appendChild(railElement, capRight);
                        capRight.className += ' jwcap' + (vertical ? 'Bottom' : 'Right');
                    }

                    _css(_internalSelector('.jwrailgroup.' + railElements[i]), {
                        'min-width': (vertical ? EMPTY : capLeftSkin.width + capRightSkin.width)
                    });
                    railElement.capSize = vertical ? capLeftSkin.height + capRightSkin.height :
                        capLeftSkin.width + capRightSkin.width;

                    _css(_internalSelector('.' + element.className), {
                        left: vertical ? EMPTY : capLeftSkin.width,
                        right: vertical ? EMPTY : capRightSkin.width,
                        top: vertical ? capLeftSkin.height : EMPTY,
                        bottom: vertical ? capRightSkin.height : EMPTY,
                        height: vertical ? 'auto' : EMPTY
                    });

                    if (i === 2) {
                        progressRail = railElement;
                    }

                    if (i === 2 && !vertical) {
                        var progressContainer = _createSpan();
                        progressContainer.className = 'jwprogressOverflow';
                        _appendChild(progressContainer, railElement);
                        _elements[prefix] = progressContainer;
                        _appendChild(rail, progressContainer);
                    } else {
                        _elements[prefix] = railElement;
                        _appendChild(rail, railElement);
                    }
                }
            }

            var thumb = _buildImage(name + sliderPrefix + 'Thumb', NULL, FALSE, FALSE, vertical);
            if (thumb) {
                _css(_internalSelector('.' + thumb.className), {
                    opacity: name === 'time' ? 0 : 1,
                    'margin-top': vertical ? thumb.skin.height / -2 : EMPTY
                });

                thumb.className += ' jwthumb';
                _appendChild(vertical && progressRail ? progressRail : rail, thumb);
            }

            if (!_isMobile) {
                var sliderName = name;
                if (sliderName === 'volume' && !vertical) {
                    sliderName += 'H';
                }
                rail.addEventListener('mousedown', _sliderMouseDown(sliderName), FALSE);
            } else {
                var railTouch = new utils.touch(rail);
                railTouch.addEventListener(utils.touchEvents.DRAG_START, _sliderDragStart);
                railTouch.addEventListener(utils.touchEvents.DRAG, _sliderDragEvent);
                railTouch.addEventListener(utils.touchEvents.DRAG_END, _sliderDragEvent);
                railTouch.addEventListener(utils.touchEvents.TAP, _sliderTapEvent);
            }

            if (name === 'time' && !_isMobile) {
                rail.addEventListener('mousemove', _showTimeTooltip, FALSE);
                rail.addEventListener('mouseout', _hideTimeTooltip, FALSE);
            }

            _elements[name + 'Rail'] = rail;

            return rail;
        }

        function _idle() {
            var currentState = _api.jwGetState();
            return (currentState === states.IDLE);
        }

        function _killSelect(evt) {
            evt.preventDefault();
            DOCUMENT.onselectstart = function() {
                return FALSE;
            };
        }

        function _draggingStart(name) {
            _draggingEnd();
            _dragging = name;
            WINDOW.addEventListener('mouseup', _sliderMouseEvent, FALSE);
        }

        function _draggingEnd() {
            WINDOW.removeEventListener('mouseup', _sliderMouseEvent);
            _dragging = NULL;
        }

        function _sliderDragStart() {
            _elements.timeRail.className = 'jwrail';
            if (!_idle()) {
                _api.jwSeekDrag(TRUE);
                _draggingStart('time');
                _showTimeTooltip();
                _this.sendEvent(events.JWPLAYER_USER_ACTION);
            }
        }

        function _sliderDragEvent(evt) {
            if (!_dragging) {
                return;
            }

            var rail = _elements[_dragging].querySelector('.jwrail'),
                railRect = utils.bounds(rail),
                pct = evt.x / railRect.width;
            if (pct > 100) {
                pct = 100;
            }
            if (evt.type === utils.touchEvents.DRAG_END) {
                _api.jwSeekDrag(FALSE);
                _elements.timeRail.className = 'jwrail';
                _draggingEnd();
                _sliderMapping.time(pct);
                _hideTimeTooltip();
                _this.sendEvent(events.JWPLAYER_USER_ACTION);
            } else {
                _setProgress(pct);
                if (_position - _lastSeekTime > 500) {
                    _lastSeekTime = _position;
                    _sliderMapping.time(pct);
                }
                _this.sendEvent(events.JWPLAYER_USER_ACTION);
            }
        }

        function _sliderTapEvent(evt) {
            var rail = _elements.time.querySelector('.jwrail'),
                railRect = utils.bounds(rail),
                pct = evt.x / railRect.width;
            if (pct > 100) {
                pct = 100;
            }
            if (!_idle()) {
                _sliderMapping.time(pct);
                _this.sendEvent(events.JWPLAYER_USER_ACTION);
            }
        }

        function _sliderMouseDown(name) {
            return function(evt) {
                if (evt.button) {
                    return;
                }

                _elements[name + 'Rail'].className = 'jwrail';

                if (name === 'time') {
                    if (!_idle()) {
                        _api.jwSeekDrag(TRUE);
                        _draggingStart(name);
                    }
                } else {
                    _draggingStart(name);
                }
            };
        }

        function _sliderMouseEvent(evt) {

            if (!_dragging || evt.button) {
                return;
            }

            var rail = _elements[_dragging].querySelector('.jwrail'),
                railRect = utils.bounds(rail),
                name = _dragging,
                pct = _elements[name].vertical ? (railRect.bottom - evt.pageY) / railRect.height :
                    (evt.pageX - railRect.left) / railRect.width;

            if (evt.type === 'mouseup') {
                if (name === 'time') {
                    _api.jwSeekDrag(FALSE);
                }

                _elements[name + 'Rail'].className = 'jwrail';
                _draggingEnd();
                _sliderMapping[name.replace('H', EMPTY)](pct);
            } else {
                if (_dragging === 'time') {
                    _setProgress(pct);
                } else {
                    _setVolume(pct);
                }
                if (_position - _lastSeekTime > 500) {
                    _lastSeekTime = _position;
                    _sliderMapping[_dragging.replace('H', EMPTY)](pct);
                }
            }
            return false;
        }

        function _showTimeTooltip(evt) {
            if (evt) {
                _positionTimeTooltip.apply(this, arguments);
            }

            if (_timeOverlay && _duration && !_audioMode && !_isMobile) {
                _css.block(_id); // unblock on position overlay
                _timeOverlay.show();
                _positionOverlay('time', _timeOverlay);
            }
        }

        function _hideTimeTooltip() {
            WINDOW.removeEventListener('mousemove', _sliderMouseEvent);

            if (_timeOverlay) {
                _timeOverlay.hide();
            }
        }

        function _positionTimeTooltip(evt) {
            _cbBounds = utils.bounds(_controlbar);
            _railBounds = utils.bounds(_timeRail);

            if (!_railBounds || _railBounds.width === 0) {
                return;
            }

            var position = (evt.pageX ? (evt.pageX - _railBounds.left) : evt.x);

            _timeOverlay.positionX(Math.round(position));
            _setTimeOverlay(_duration * position / _railBounds.width);
        }

        var _setTimeOverlay = (function() {
            var lastText;

            var thumbLoadedCallback = function(width) {
                _css.style(_timeOverlay.element(), {
                    'width': width
                });
                _positionOverlay('time', _timeOverlay);
            };

            return function(sec) {
                var thumbUrl = _timeOverlayThumb.updateTimeline(sec, thumbLoadedCallback);

                var text;
                if (_activeCue) {
                    text = _activeCue.text;
                    if (text && (text !== lastText)) {
                        lastText = text;
                        _css.style(_timeOverlay.element(), {
                            'width': (text.length > 32) ? 160 : EMPTY
                        });
                    }
                } else {
                    text = utils.timeFormat(sec);
                    if (!thumbUrl) {
                        _css.style(_timeOverlay.element(), {
                            'width': EMPTY
                        });
                    }
                }
                if (_timeOverlayText.innerHTML !== text) {
                    _timeOverlayText.innerHTML = text;
                }
                _positionOverlay('time', _timeOverlay);
            };
        })();

        function _styleTimeSlider() {
            if (!_elements.timeSliderRail) {
                _css.style(_elements.time, HIDDEN);
            }

            if (_elements.timeSliderThumb) {
                _css.style(_elements.timeSliderThumb, {
                    'margin-left': (_getSkinElement('timeSliderThumb').width / -2)
                });
            }

            var cueClass = 'timeSliderCue',
                cue = _getSkinElement(cueClass),
                cueStyle = {
                    'z-index': 1
                };

            if (cue && cue.src) {
                _buildImage(cueClass);
                cueStyle['margin-left'] = cue.width / -2;
            } else {
                cueStyle.display = JW_CSS_NONE;
            }
            _css(_internalSelector('.jw' + cueClass), cueStyle);

            _setBuffer(0);
            _setProgress(0);
        }

        function _addCue(timePos, text) {
            // test digits or percent
            if (/^[\d\.]+%?$/.test(timePos.toString())) {
                var cueElem = _buildImage('timeSliderCue'),
                    rail = _elements.timeSliderRail,
                    cue = {
                        position: timePos,
                        text: text,
                        element: cueElem
                    };

                if (cueElem && rail) {
                    rail.appendChild(cueElem);
                    cueElem.addEventListener('mouseover', function() {
                        _activeCue = cue;
                    }, false);
                    cueElem.addEventListener('mouseout', function() {
                        _activeCue = NULL;
                    }, false);
                    _cues.push(cue);
                }

            }
            _drawCues();
        }

        function _drawCues() {
            utils.foreach(_cues, function(idx, cue) {
                var style = {};
                if (cue.position.toString().slice(-1) === '%') {
                    style.left = cue.position;
                } else {
                    if (_duration > 0) {
                        style.left = (100 * cue.position / _duration).toFixed(2) + '%';
                        style.display = null;
                    } else {
                        style.left = 0;
                        style.display = 'none';
                    }
                }
                _css.style(cue.element, style);
            });
        }

        function _removeCues() {
            var rail = _elements.timeSliderRail;
            utils.foreach(_cues, function(idx, cue) {
                rail.removeChild(cue.element);
            });
            _cues.length = 0;
        }

        _this.setText = function(text) {
            _css.block(_id); //unblock on redraw
            var jwalt = _elements.alt,
                jwtime = _elements.time;
            if (!_elements.timeSliderRail) {
                _css.style(jwtime, HIDDEN);
            } else {
                _css.style(jwtime, text ? HIDDEN : SHOWING);
            }
            if (jwalt) {
                _css.style(jwalt, text ? SHOWING : HIDDEN);
                jwalt.innerHTML = text || EMPTY;
            }
            _redraw();
        };

        function _styleVolumeSlider(slider, vertical, left, right) {
            var prefix = 'volume' + (vertical ? EMPTY : 'H'),
                direction = vertical ? 'vertical' : 'horizontal';

            _css(_internalSelector('.jw' + prefix + '.jw' + direction), {
                width: _getSkinElement(prefix + 'Rail', vertical).width + (vertical ? 0 :
                    (_getSkinElement(prefix + 'Cap' + left).width +
                        _getSkinElement(prefix + 'RailCap' + left).width +
                        _getSkinElement(prefix + 'RailCap' + right).width +
                        _getSkinElement(prefix + 'Cap' + right).width)
                ),
                height: vertical ? (
                    _getSkinElement(prefix + 'Cap' + left).height +
                    _getSkinElement(prefix + 'Rail').height +
                    _getSkinElement(prefix + 'RailCap' + left).height +
                    _getSkinElement(prefix + 'RailCap' + right).height +
                    _getSkinElement(prefix + 'Cap' + right).height
                ) : EMPTY
            });

            slider.className += ' jw' + direction;
        }

        var _groups = {};

        function _buildLayout() {
            _buildGroup('left');
            _buildGroup('center');
            _buildGroup('right');
            _appendChild(_controlbar, _groups.left);
            _appendChild(_controlbar, _groups.center);
            _appendChild(_controlbar, _groups.right);
            _buildOverlays();

            _css.style(_groups.right, {
                right: _getSkinElement('capRight').width
            });
        }

        function _buildOverlays() {
            if (_elements.hd) {
                _hdOverlay = new html5.menu('hd', _id + '_hd', _skin, _switchLevel);
                if (!_isMobile) {
                    _addOverlay(_hdOverlay, _elements.hd, _showHd, _setHdTimer);
                } else {
                    _addMobileOverlay(_hdOverlay, _elements.hd, _showHd, 'hd');
                }
                _overlays.hd = _hdOverlay;
            }
            if (_elements.cc) {
                _ccOverlay = new html5.menu('cc', _id + '_cc', _skin, _switchCaption);
                if (!_isMobile) {
                    _addOverlay(_ccOverlay, _elements.cc, _showCc, _setCcTimer);
                } else {
                    _addMobileOverlay(_ccOverlay, _elements.cc, _showCc, 'cc');
                }
                _overlays.cc = _ccOverlay;
            }
            if (_elements.mute && _elements.volume && _elements.volume.vertical) {
                _volumeOverlay = new html5.overlay(_id + '_volumeoverlay', _skin);
                _volumeOverlay.setContents(_elements.volume);
                _addOverlay(_volumeOverlay, _elements.mute, _showVolume);
                _overlays.volume = _volumeOverlay;
            }
        }

        function _setCcTimer() {
            _ccTimer = setTimeout(_ccOverlay.hide, 500);
        }

        function _setHdTimer() {
            _hdTimer = setTimeout(_hdOverlay.hide, 500);
        }

        function _addOverlay(overlay, button, hoverAction, timer) {
            if (_isMobile) {
                return;
            }
            var element = overlay.element();
            _appendChild(button, element);
            button.addEventListener('mousemove', hoverAction, FALSE);
            if (timer) {
                button.addEventListener('mouseout', timer, FALSE);
            } else {
                button.addEventListener('mouseout', overlay.hide, FALSE);
            }
            _css.style(element, {
                left: '50%'
            });
        }

        function _addMobileOverlay(overlay, button, tapAction, name) {
            if (!_isMobile) {
                return;
            }
            var element = overlay.element();
            _appendChild(button, element);
            var buttonTouch = new utils.touch(button);
            buttonTouch.addEventListener(utils.touchEvents.TAP, function() {
                _overlayTapHandler(overlay, tapAction, name);
            });
        }

        function _overlayTapHandler(overlay, tapAction, name) {
            if (name === 'cc') {
                if (_captions.length === 2) {
                    tapAction = _cc;
                }
                if (_ccTapTimer) {
                    _clearCcTapTimeout();
                    overlay.hide();
                } else {
                    _ccTapTimer = setTimeout(function() {
                        overlay.hide();
                        _ccTapTimer = UNDEFINED;
                    }, 4000);
                    tapAction();
                }
                _this.sendEvent(events.JWPLAYER_USER_ACTION);
            } else if (name === 'hd') {
                if (_levels.length === 2) {
                    tapAction = _hd;
                }
                if (_hdTapTimer) {
                    _clearHdTapTimeout();
                    overlay.hide();
                } else {
                    _hdTapTimer = setTimeout(function() {
                        overlay.hide();
                        _hdTapTimer = UNDEFINED;
                    }, 4000);
                    tapAction();
                }
                _this.sendEvent(events.JWPLAYER_USER_ACTION);
            }
        }

        function _buildGroup(pos) {
            var elem = _createSpan();
            elem.className = 'jwgroup jw' + pos;
            _groups[pos] = elem;
            if (_layout[pos]) {
                _buildElements(_layout[pos], _groups[pos], pos);
            }
        }

        function _buildElements(group, container, pos) {
            if (group && group.elements.length > 0) {
                for (var i = 0; i < group.elements.length; i++) {
                    var element = _buildElement(group.elements[i], pos);
                    if (element) {
                        if (group.elements[i].name === 'volume' && element.vertical) {
                            _volumeOverlay = new html5.overlay(_id + '_volumeOverlay', _skin);
                            _volumeOverlay.setContents(element);
                        } else {
                            _appendChild(container, element);
                        }
                    }
                }
            }
        }

        function _redraw() {
            clearTimeout(_redrawTimeout);
            _redrawTimeout = setTimeout(_this.redraw, 0);
        }

        _this.redraw = function(resize) {
            _css.block(_id);

            if (resize && _this.visible) {
                _this.show(TRUE);
            }
            _createStyles();

            // ie <= IE10 does not allow fullscreen from inside an iframe. Hide the FS button.
            var ieIframe = (top !== window.self) && utils.isMSIE();
            var casting = _castState.active;
            _css.style(_elements.fullscreen, {
                display: (_audioMode || casting || _hideFullscreen || ieIframe) ? JW_CSS_NONE : EMPTY
            });

            // TODO: hide these all by default (global styles at bottom), and update using classes when model changes:
            // jwinstream, jwaudio, jwhas-hd, jwhas-cc (see jwcancast)
            _css.style(_elements.volumeH, {
                display: _audioMode || _instreamMode ? JW_CSS_BLOCK : JW_CSS_NONE
            });
            var maxWidth = Math.floor(_settings.maxwidth);
            if (maxWidth) {
                if (_controlbar.parentNode && utils.isIE()) {
                    if (!_audioMode &&
                        _controlbar.parentNode.clientWidth > maxWidth + (Math.floor(_settings.margin) * 2)) {
                        _css.style(_controlbar, {
                            width: maxWidth
                        });
                    } else {
                        _css.style(_controlbar, {
                            width: EMPTY
                        });
                    }
                }
            }

            if (_volumeOverlay) {
                _css.style(_volumeOverlay.element(), {
                    display: !(_audioMode || _instreamMode) ? JW_CSS_BLOCK : JW_CSS_NONE
                });
            }
            _css.style(_elements.hd, {
                display: !_audioMode && !casting && _hasHD() ? EMPTY : JW_CSS_NONE
            });
            _css.style(_elements.cc, {
                display: !_audioMode && _hasCaptions() ? EMPTY : JW_CSS_NONE
            });



            _drawCues();

            // utils.foreach(_overlays, _positionOverlay);

            _css.unblock(_id);

            if (_this.visible) {
                var capLeft = _getSkinElement('capLeft'),
                    capRight = _getSkinElement('capRight'),
                    centerCss = {
                        left: Math.round(utils.parseDimension(_groups.left.offsetWidth) + capLeft.width),
                        right: Math.round(utils.parseDimension(_groups.right.offsetWidth) + capRight.width)
                    };
                _css.style(_groups.center, centerCss);
            }
        };

        function _updateNextPrev() {
            if (!_adMode && _api.jwGetPlaylist().length > 1 && !_sidebarShowing()) {
                _css.style(_elements.next, NOT_HIDDEN);
                _css.style(_elements.prev, NOT_HIDDEN);
            } else {
                _css.style(_elements.next, HIDDEN);
                _css.style(_elements.prev, HIDDEN);
            }
        }

        function _positionOverlay(name, overlay) {
            if (!_cbBounds) {
                _cbBounds = utils.bounds(_controlbar);
            }
            var forceRedraw = true;
            overlay.constrainX(_cbBounds, forceRedraw);
        }


        _this.audioMode = function(mode) {
            if (mode !== UNDEFINED && mode !== _audioMode) {
                _audioMode = !!mode;
                _redraw();
            }
            return _audioMode;
        };

        _this.instreamMode = function(mode) {
            if (mode !== UNDEFINED && mode !== _instreamMode) {
                _instreamMode = !!mode;
                // TODO: redraw
                _css.style(_elements.cast, _instreamMode ? HIDDEN : NOT_HIDDEN);
            }
            return _instreamMode;
        };

        _this.adMode = function(mode) {
            if (_.isBoolean(mode) && mode !== _adMode) {
                _adMode = mode;

                if (mode) {
                    _removeFromArray(_jwhidden, _elements.elapsed);
                    _removeFromArray(_jwhidden, _elements.duration);
                } else {
                    _addOnceToArray(_jwhidden, _elements.elapsed);
                    _addOnceToArray(_jwhidden, _elements.duration);
                }

                _css.style([
                    _elements.cast,
                    _elements.elapsed,
                    _elements.duration
                ], mode ? HIDDEN : NOT_HIDDEN);
=======
	var html5 = jwplayer.html5,
		utils = jwplayer.utils,
		events = jwplayer.events,
		states = events.state,
		_css = utils.css,
		_setTransition = utils.transitionStyle,
		_isMobile = utils.isMobile(),
		_nonChromeAndroid = utils.isAndroid(4,true),

		/** Controlbar element types * */
		CB_BUTTON = "button",
		CB_TEXT = "text",
		CB_DIVIDER = "divider",
		CB_SLIDER = "slider",
		
		/** Some CSS constants we should use for minimization * */
		JW_CSS_RELATIVE = "relative",
		JW_CSS_ABSOLUTE = "absolute",
		JW_CSS_NONE = "none",
		JW_CSS_BLOCK = "block",
		JW_CSS_INLINE = "inline",
		JW_CSS_INLINE_BLOCK = "inline-block",
		JW_CSS_HIDDEN = "hidden",
		JW_CSS_LEFT = "left",
		JW_CSS_RIGHT = "right",
		JW_CSS_100PCT = "100%",
		JW_CSS_SMOOTH_EASE = "opacity .25s, background .25s, visibility .25s",
		JW_VISIBILITY_TIMEOUT = 250,
		
		FALSE = false,
		TRUE = true,
		NULL = null,
		EMPTY = '',
		UNDEFINED,
		
		HIDDEN = { display: JW_CSS_NONE },
		SHOWING = { display: JW_CSS_BLOCK },
		NOT_HIDDEN = { display: EMPTY },
		
		CB_CLASS = 'span.jwcontrolbar',
		TYPEOF_ARRAY = "array",
		WINDOW = window,
		DOCUMENT = document;


	function _removeFromArray(array, item) {
		var index = array.indexOf(item);
		if (index > -1) {
			array.splice(index, 1);
		}
	}

	function _addOnceToArray(array, item) {
		var index = array.indexOf(item);
		if (index === -1) {
			array.push(item);
		}
	}

	function _createElementId(_id, name) {
		return _id + "_" + name;
	}

	function _elementSize(skinElem) {
		return skinElem ? parseInt(skinElem.width, 10) + "px " + parseInt(skinElem.height, 10) + "px" : "0 0";
	}


	/** HTML5 Controlbar class * */
	html5.controlbar = function(_api, _config) {
		var _skin,
			_dividerElement = _layoutElement("divider", CB_DIVIDER),
			_defaults = {
				margin : 8,
				maxwidth: 800,
				font : "Arial,sans-serif",
				fontsize : 11,
				fontcolor : parseInt("eeeeee", 16),
				fontweight : "bold",
				layout : {
					left: {
						position: "left",
						elements: [ 
							_layoutElement("play", CB_BUTTON), 
							_layoutElement("prev", CB_BUTTON), 
							_layoutElement("next", CB_BUTTON), 
							_layoutElement("elapsed", CB_TEXT)
						]
					},
					center: {
						position: "center",
						elements: [ 
							_layoutElement("time", CB_SLIDER),
							_layoutElement("alt", CB_TEXT)
						]
					},
					right: {
						position: "right",
						elements: [ 
							_layoutElement("duration", CB_TEXT), 
							_layoutElement("hd", CB_BUTTON), 
							_layoutElement("cc", CB_BUTTON), 
							_layoutElement("mute", CB_BUTTON), 
							_layoutElement("volume", CB_SLIDER), 
							_layoutElement("volumeH", CB_SLIDER),
							_layoutElement("cast", CB_BUTTON),
							_layoutElement("fullscreen", CB_BUTTON)
						]
					}
				}
			},
		
			_settings, 
			_layout, 
			_elements,
			_bgHeight,
			_controlbar, 
			_id,
			_duration,
			_position,
			_levels,
			_currentQuality,
			_captions,
			_currentCaptions,
			_currentVolume,
			_castState = {},
			_volumeOverlay,
			_cbBounds,
			_timeRail,
			_railBounds,
			_timeOverlay,
			_timeOverlayContainer,
			_timeOverlayThumb,
			_timeOverlayText,
			_hdTimer,
			_hdTapTimer,
			_hdOverlay,
			_ccTimer,
			_ccTapTimer,
			_ccOverlay,
			_redrawTimeout,
			_hideTimeout = -1,
			_audioMode = FALSE,
			_instreamMode = FALSE,
			_adMode = FALSE,
			_hideFullscreen = FALSE,
			_dragging = NULL,	
			_lastSeekTime = 0,
			_cues = [],
			_activeCue,
			_toggles = {
				play: "pause",
				mute: "unmute",
				fullscreen: "normalscreen"
			},
			
			_toggleStates = {
				play: FALSE,
				mute: FALSE,
				fullscreen: FALSE
			},
			
			_buttonMapping = {
				play: _play,
				mute: _mute,
				fullscreen: _fullscreen,
				next: _next,
				prev: _prev,
				hd: _hd,
				cc: _cc,
				cast: _cast
			},
			
			_sliderMapping = {
				time: _seek,
				volume: _volume
			},
		
			_overlays = {},
			_jwhidden = [],
			_this = utils.extend(this, new events.eventdispatcher());
			
		function _layoutElement(name, type, className) {
			return { name: name, type: type, className: className };
		}
		
		function _init() {
			_elements = {};

			_id = _api.id + "_controlbar";
			_duration = _position = 0;

			_controlbar = _createSpan();
			_controlbar.id = _id;
			_controlbar.className = "jwcontrolbar";

			_skin = _api.skin;
			_layout = _skin.getComponentLayout('controlbar');
			if (!_layout) _layout = _defaults.layout;
			utils.clearCss(_internalSelector());
			_css.block(_id+'build');
			_createStyles();
			_buildControlbar();
			_css.unblock(_id+'build');
			_addEventListeners();
			setTimeout(_volumeHandler, 0);
			_playlistHandler();
			_this.visible = false;
			_castAvailable();
		}

		function _addEventListeners() {
			_api.jwAddEventListener(events.JWPLAYER_MEDIA_TIME, _timeUpdated);
			_api.jwAddEventListener(events.JWPLAYER_PLAYER_STATE, _stateHandler);
			_api.jwAddEventListener(events.JWPLAYER_PLAYLIST_ITEM, _itemHandler);
			_api.jwAddEventListener(events.JWPLAYER_MEDIA_MUTE, _volumeHandler);
			_api.jwAddEventListener(events.JWPLAYER_MEDIA_VOLUME, _volumeHandler);
			_api.jwAddEventListener(events.JWPLAYER_MEDIA_BUFFER, _bufferHandler);
			_api.jwAddEventListener(events.JWPLAYER_FULLSCREEN, _fullscreenHandler);
			_api.jwAddEventListener(events.JWPLAYER_PLAYLIST_LOADED, _playlistHandler);
			_api.jwAddEventListener(events.JWPLAYER_MEDIA_LEVELS, _qualityHandler);
			_api.jwAddEventListener(events.JWPLAYER_MEDIA_LEVEL_CHANGED, _qualityLevelChanged);
			_api.jwAddEventListener(events.JWPLAYER_CAPTIONS_LIST, _captionsHandler);
			_api.jwAddEventListener(events.JWPLAYER_CAPTIONS_CHANGED, _captionChanged);
			_api.jwAddEventListener(events.JWPLAYER_RESIZE, _resizeHandler);
			_api.jwAddEventListener(events.JWPLAYER_CAST_AVAILABLE, _castAvailable);
			_api.jwAddEventListener(events.JWPLAYER_CAST_SESSION, _castSession);

			if (!_isMobile) {
				_controlbar.addEventListener('mouseover', function() {
					// Slider listeners
					WINDOW.addEventListener('mousedown', _killSelect, FALSE);
				}, false);
				_controlbar.addEventListener('mouseout', function(){
					// Slider listeners
					WINDOW.removeEventListener('mousedown', _killSelect);
					DOCUMENT.onselectstart = null;
				}, false);
			}
		}

		function _resizeHandler() {
			_cbBounds = utils.bounds(_controlbar);
			if (_cbBounds.width > 0) {
				_this.show(TRUE);
			}
		}

		function isLiveStream(evt) {
			var isIpadStream   = (evt.duration == Number.POSITIVE_INFINITY);
			var isSafariStream = (evt.duration===0 && evt.position!==0 && utils.isSafari() && !_isMobile);

			return isIpadStream || isSafariStream;
		}

		function _timeUpdated(evt) {
			_css.block(_id); //unblock on redraw

			// Positive infinity for live streams on iPad, 0 for live streams on Safari (HTML5)
			if (isLiveStream(evt)) {
				_this.setText(_api.jwGetPlaylist()[_api.jwGetPlaylistIndex()].title || "Live broadcast");

				// so that elapsed time doesn't display for live streams
				_toggleTimesDisplay(false);
			} else {
				var timeString;
				if (_elements.elapsed) {
					timeString = utils.timeFormat(evt.position);
					_elements.elapsed.innerHTML = timeString;
				}
				if (_elements.duration) {
					timeString = utils.timeFormat(evt.duration);
					_elements.duration.innerHTML = timeString;
				}
				if (evt.duration > 0) {
					_setProgress(evt.position / evt.duration);
				} else {
					_setProgress(0);
				}
				_duration = evt.duration;
				_position = evt.position;
				if (!_instreamMode) {
					_this.setText();
				}
			}
		}
		
		function _stateHandler(evt) {
			switch (evt.newstate) {
			case states.BUFFERING:
			case states.PLAYING:
				if (_elements.timeSliderThumb) {
					_css.style(_elements.timeSliderThumb, {
						opacity: 1
					});
				}
				_toggleButton("play", TRUE);
				break;
			case states.PAUSED:
				if (!_dragging) {
					_toggleButton("play", FALSE);
				}
				break;
			case states.IDLE:
				_toggleButton("play", FALSE);
				if (_elements.timeSliderThumb) {
					_css.style(_elements.timeSliderThumb, {
						opacity: 0
					});
				}
				if (_elements.timeRail) {
					_elements.timeRail.className = "jwrail";
				}
				_setBuffer(0);
				_timeUpdated({ position: 0, duration: 0});
				break;
			}
		}
		
		function _itemHandler(evt) {
			if(!_instreamMode) {
				var tracks = _api.jwGetPlaylist()[evt.index].tracks,
					tracksloaded = FALSE,
					cuesloaded = FALSE;
				_removeCues();
				if (utils.typeOf(tracks) == TYPEOF_ARRAY && !_isMobile) {
					for (var i=0; i < tracks.length; i++) {
						if (!tracksloaded && tracks[i].file && tracks[i].kind && tracks[i].kind.toLowerCase() == "thumbnails") {
							_timeOverlayThumb.load(tracks[i].file);
							tracksloaded  = TRUE;
						}
						if (tracks[i].file && tracks[i].kind && tracks[i].kind.toLowerCase() == "chapters") {
							_loadCues(tracks[i].file);
							cuesloaded = TRUE;
						}
					}
				}
				// If we're here, there are no thumbnails to load - we should clear out the thumbs from the previous item
				if (!tracksloaded) {
					_timeOverlayThumb.load();
				}
			}
		}
		
		function _volumeHandler() {
			var muted = _api.jwGetMute();
			_currentVolume = _api.jwGetVolume() / 100;
			_toggleButton("mute", muted || _currentVolume === 0);
			_setVolume(muted ? 0 : _currentVolume);
		}

		function _bufferHandler(evt) {
			_setBuffer(evt.bufferPercent / 100);
		}
		
		function _fullscreenHandler(evt) {
			_toggleButton("fullscreen", evt.fullscreen);
			_updateNextPrev();
			if (_this.visible) {
				_this.show(TRUE);
			}
		}
		
		function _playlistHandler() {
			_css.style([
				_elements.hd,
				_elements.cc
			], HIDDEN);
			
			_css.style(_elements.cast, _canCast() ? NOT_HIDDEN : HIDDEN);
			 
			_updateNextPrev();
			_redraw();
		}
		
		function _hasHD() {
			return (!_instreamMode && _levels && _levels.length > 1 && _hdOverlay);
		}
		
		function _qualityHandler(evt) {
			_levels = evt.levels;
			if (_hasHD()) {
				_css.style(_elements.hd, NOT_HIDDEN);
				_hdOverlay.clearOptions();
				for (var i=0; i<_levels.length; i++) {
					_hdOverlay.addOption(_levels[i].label, i);
				}
				_qualityLevelChanged(evt);
			} else {
				_css.style(_elements.hd, HIDDEN);
			}
			_redraw();
		}
		
		function _qualityLevelChanged(evt) {
			_currentQuality = evt.currentQuality|0;
			if (_elements.hd) {
				_elements.hd.querySelector("button").className = (_levels.length === 2 && _currentQuality === 0) ? "off" : EMPTY;
			}
			if (_hdOverlay && _currentQuality >= 0) {
				_hdOverlay.setActive(evt.currentQuality);
			}
		}
		
		function _hasCaptions() {
			return (!_instreamMode && _captions && _captions.length > 1 && _ccOverlay);			
		}
		
		function _captionsHandler(evt) {
			_captions = evt.tracks;
			if (_hasCaptions()) {
				_css.style(_elements.cc, NOT_HIDDEN);
				_ccOverlay.clearOptions();
				for (var i=0; i<_captions.length; i++) {
					_ccOverlay.addOption(_captions[i].label, i);
				}
				_captionChanged(evt);
			} else {
				_css.style(_elements.cc, HIDDEN);
			}
			_redraw();
		}
		
		function _captionChanged(evt) {
			if (!_captions) return;
			_currentCaptions = evt.track|0;
			if (_elements.cc) {
				_elements.cc.querySelector("button").className = (_captions.length === 2 && _currentCaptions === 0) ? "off" : EMPTY;
			}
			if (_ccOverlay && _currentCaptions >= 0) {
				_ccOverlay.setActive(evt.track);
			}
		}

        function _canCast() {
            var cast = jwplayer.cast;
            return cast && cast.available && cast.available();
        }

		function _castAvailable(evt) {
			// chromecast button is displayed after receiving this event
			if (_elements.cast) {
				var canCast = _canCast();
				_css.style(_elements.cast, canCast ? NOT_HIDDEN : HIDDEN);
				var className = _elements.cast.className.replace(/\s*jwcancast/, '');
				if (canCast) {
					className += ' jwcancast';
				}
				_elements.cast.className = className;
			}
			_castSession(evt || _castState);
		}

		function _castSession(evt) {
			_castState = evt;
			if (_elements.cast) {
				_elements.cast.querySelector("button").className = evt.active ? EMPTY : "off";
			}
			_redraw();
		}

		// Bit of a hacky way to determine if the playlist is available
		function _sidebarShowing() {
			return (!!DOCUMENT.querySelector("#"+_api.id+" .jwplaylist") && !_api.jwGetFullscreen());
		}
		
		/**
		 * Styles specific to this controlbar/skin
		 */
		function _createStyles() {
			_settings = utils.extend({}, _defaults, _skin.getComponentSettings('controlbar'), _config);

			_bgHeight = _getSkinElement("background").height;
			
			var margin = _audioMode ? 0 : _settings.margin;
			var styles = {
				height: _bgHeight,
				bottom: margin,
				left: margin,
				right: margin,
				'max-width': _audioMode ? EMPTY : _settings.maxwidth
			};
			_css.style(_controlbar, styles);
			
			_css(_internalSelector(".jwtext"), {
				font: _settings.fontsize + "px/" + _getSkinElement("background").height + "px " + _settings.font,
				color: _settings.fontcolor,
				'font-weight': _settings.fontweight
			});

			_css(_internalSelector(".jwoverlay"), {
				bottom: _bgHeight
			});
		}

		
		function _internalSelector(name) {
			return '#' + _id + (name ? " " + name : EMPTY);
		}

		function _createSpan() {
			return _createElement("span");
		}
		
		function _createElement(tagname) {
			return DOCUMENT.createElement(tagname);
		}
		
		function _buildControlbar() {
			var capLeft = _buildImage("capLeft");
			var capRight = _buildImage("capRight");
			var bg = _buildImage("background", {
				position: JW_CSS_ABSOLUTE,
				left: _getSkinElement('capLeft').width,
				right: _getSkinElement('capRight').width,
				'background-repeat': "repeat-x"
			}, TRUE);

			if (bg) _appendChild(_controlbar, bg);
			if (capLeft) _appendChild(_controlbar, capLeft);
			_buildLayout();
			if (capRight) _appendChild(_controlbar, capRight);
		}
		
		function _buildElement(element, pos) {
			switch (element.type) {
			case CB_TEXT:
				return _buildText(element.name);
			case CB_BUTTON:
				if (element.name != "blank") {
					return _buildButton(element.name, pos);
				}
				break;
			case CB_SLIDER:
				return _buildSlider(element.name);
			}
		}
		
		function _buildImage(name, style, stretch, nocenter, vertical) {
			var element = _createSpan(),
				skinElem = _getSkinElement(name),
				center = nocenter ? " left center" : " center",
				size = _elementSize(skinElem),
				newStyle;

			element.className = 'jw'+name;
			element.innerHTML = "&nbsp;";
			
			if (!skinElem || !skinElem.src) {
				return;
			}

			if (stretch) {
				newStyle = {
					background: "url('" + skinElem.src + "') repeat-x " + center,
					'background-size': size,
					height: vertical ? skinElem.height : EMPTY 
				};
			} else {
				newStyle = {
					background: "url('" + skinElem.src + "') no-repeat" + center,
					'background-size': size,
					width: skinElem.width,
					height: vertical ? skinElem.height : EMPTY 
				};
			}
			element.skin = skinElem;
			_css(_internalSelector((vertical? ".jwvertical " : EMPTY) + '.jw'+name), utils.extend(newStyle, style));
			_elements[name] = element;
			return element;
		}

		function _buildButton(name, pos) {
			if (!_getSkinElement(name + "Button").src) {
				return NULL;
			}

			// Don't show volume or mute controls on mobile, since it's not possible to modify audio levels in JS
			if (_isMobile && (name == "mute" || name.indexOf("volume")===0)) return NULL;
			// Having issues with stock (non-chrome) Android browser and showing overlays.  Just remove HD/CC buttons in that case
			if (_nonChromeAndroid && /hd|cc/.test(name)) return NULL;
			
			
			var element = _createSpan();
			var span = _createSpan();
			var divider = _buildDivider(_dividerElement);
			var button = _createElement("button");
			element.style += " display:inline-block";
			element.className = 'jw'+name + ' jwbuttoncontainer';
			if (pos == "left") {
				_appendChild(element, span);
				_appendChild(element,divider);
			} else {
				_appendChild(element, divider);
				_appendChild(element, span);
			}
			
			if (!_isMobile) {
				button.addEventListener("click", _buttonClickHandler(name), FALSE);	
			}
			else if (name != "hd" && name != "cc") {
				var buttonTouch = new utils.touch(button); 
				buttonTouch.addEventListener(utils.touchEvents.TAP, _buttonClickHandler(name));
			}
			button.innerHTML = "&nbsp;";
			button.tabIndex = -1;
			_appendChild(span, button);

			var outSkin = _getSkinElement(name + "Button"),
				overSkin = _getSkinElement(name + "ButtonOver"),
				offSkin = _getSkinElement(name + "ButtonOff");
			
			
			_buttonStyle(_internalSelector('.jw'+name+" button"), outSkin, overSkin, offSkin);
			var toggle = _toggles[name];
			if (toggle) {
				_buttonStyle(_internalSelector('.jw'+name+'.jwtoggle button'), _getSkinElement(toggle+"Button"), _getSkinElement(toggle+"ButtonOver"));
			}

			_elements[name] = element;
			
			return element;
		}
		
		function _buttonStyle(selector, out, over, off) {
			if (!out || !out.src) return;
			
			_css(selector, { 
				width: out.width,
				background: 'url('+ out.src +') no-repeat center',
				'background-size': _elementSize(out)
			});
			
			if (over.src && !_isMobile) {
				_css(selector + ':hover,' + selector + '.off:hover', { 
					background: 'url('+ over.src +') no-repeat center',
					'background-size': _elementSize(over)
				});
			}
			
			if (off && off.src) {
				_css(selector + '.off', { 
					background: 'url('+ off.src +') no-repeat center',
					'background-size': _elementSize(off)
				});
			}
		}
		
		function _buttonClickHandler(name) {
			return function(evt) {
				if (_buttonMapping[name]) {
					_buttonMapping[name]();
					if (_isMobile) {
						_this.sendEvent(events.JWPLAYER_USER_ACTION);
					}
				}
				if (evt.preventDefault) {
					evt.preventDefault();
				}
			};
		}
		

		function _play() {
			if (_toggleStates.play) {
				_api.jwPause();
			} else {
				_api.jwPlay();
			}
		}
		
		function _mute() {
			var muted = !_toggleStates.mute;
			_api.jwSetMute(muted);
			if (!muted && _currentVolume === 0) {
				_api.jwSetVolume(20);
			}
			_volumeHandler();
		}

		function _hideOverlays(exception) {
			utils.foreach(_overlays, function(i, overlay) {
				if (i != exception) {
					if (i == "cc") {
						_clearCcTapTimeout();
					}
					if (i == "hd") {
						_clearHdTapTimeout();
					}
					overlay.hide();
				}
			});
		}
		
		function _toggleTimesDisplay(state) {
			if (!_controlbar || !_elements.alt) {
				return;
			}

			if (state === undefined) {
				state = (_controlbar.parentNode && _controlbar.parentNode.clientWidth >= 320);
			}

			if (state) {
				_css.style(_jwhidden, NOT_HIDDEN);
			} else {
				_css.style(_jwhidden, HIDDEN);
			}
		}

		function _showVolume() {
			if (_audioMode || _instreamMode) return;
			_css.block(_id); // unblock on position overlay
			_volumeOverlay.show();
			_positionOverlay('volume', _volumeOverlay);
			_hideOverlays('volume');
		}
		
		function _volume(pct) {
			_setVolume(pct);
			if (pct < 0.1) pct = 0;
			if (pct > 0.9) pct = 1;
			_api.jwSetVolume(pct * 100);
		}
		
		function _seek(pct) {
			var position;
			if (_activeCue) {
				pct = _activeCue.position;
				if (pct.toString().slice(-1) === '%') {
					// percent string
					position = _duration * parseFloat(pct.slice(0, -1)) / 100;
				} else {
					// time value
					position = parseFloat(pct);
				}
			} else {
				// pct is normalized 0-1.0
				position = pct * _duration;
			}
			_api.jwSeek(position);
		}
		
		function _fullscreen() {
			_api.jwSetFullscreen();
		}

		function _next() {
			_api.jwPlaylistNext();
		}

		function _prev() {
			_api.jwPlaylistPrev();
		}

		function _toggleButton(name, state) {
			if (!utils.exists(state)) {
				state = !_toggleStates[name];
			}
			if (_elements[name]) {
				_elements[name].className = 'jw' + name + (state ? " jwtoggle jwtoggling" : " jwtoggling");
				// Use the jwtoggling class to temporarily disable the animation
				setTimeout(function() {
					_elements[name].className = _elements[name].className.replace(" jwtoggling", EMPTY); 
				}, 100);
			}
			_toggleStates[name] = state;
		}

		function _buildText(name) {
			var style = {},
				skinName = (name == "alt") ? "elapsed" : name,
				skinElement = _getSkinElement(skinName+"Background");
			if (skinElement.src) {
				var element = _createSpan();
				element.id = _createElementId(_id, name);
				if (name == "elapsed" || name == "duration") {
					element.className = "jwtext jw" + name + " jwhidden";
					_jwhidden.push(element);
				} else {
					element.className = "jwtext jw" + name;
				}
				style.background = "url(" + skinElement.src + ") repeat-x center";
				style['background-size'] = _elementSize(_getSkinElement("background"));
				_css.style(element, style);
				element.innerHTML = (name != "alt") ? "00:00" : EMPTY;
				
				_elements[name] = element;
				return element;
			}
			return null;
		}

		function _buildDivider(divider) {
			var element = _buildImage(divider.name);
			if (!element) {
				element = _createSpan();
				element.className = "jwblankDivider";
			}
			if (divider.className) element.className += " " + divider.className;
			return element;
		}
		
		function _showHd() {
			if (_levels && _levels.length > 2) {
				if (_hdTimer) {
					clearTimeout(_hdTimer);
					_hdTimer = UNDEFINED;
				}
				_css.block(_id); // unblock on position overlay
				_hdOverlay.show();
				_positionOverlay('hd', _hdOverlay);
				_hideOverlays('hd');
			}
		}
		
		function _showCc() {
			if (_captions && _captions.length > 2) {
				if (_ccTimer) {
					clearTimeout(_ccTimer);
					_ccTimer = UNDEFINED;
				}
				_css.block(_id); // unblock on position overlay
				_ccOverlay.show();
				_positionOverlay('cc', _ccOverlay);
				_hideOverlays('cc');
			}
		}

		function _switchLevel(newlevel) {
			if (newlevel >= 0 && newlevel < _levels.length) {
				_api.jwSetCurrentQuality(newlevel);
				_clearHdTapTimeout();
				_hdOverlay.hide();
			}
		}
		
		function _switchCaption(newcaption) {
			if (newcaption >= 0 && newcaption < _captions.length) {
				_api.jwSetCurrentCaptions(newcaption);
				_clearCcTapTimeout();
				_ccOverlay.hide();
			}
		}

		function _cc() {
			if (_captions.length != 2) return;
			_switchCaption((_currentCaptions + 1) % 2); 
		}

		function _hd() {
			if (_levels.length != 2) return;
			_switchLevel((_currentQuality + 1) % 2);
		}

		function _cast() {
			if (_castState.active) {
				_api.jwStopCasting();
			} else {
				_api.jwStartCasting();
			}
		}
		
		function _buildSlider(name) {
			if (_isMobile && name.indexOf("volume") === 0) return;
			
			var slider = _createSpan(),
				vertical = name == "volume",
				skinPrefix = name + (name=="time"?"Slider":EMPTY),
				capPrefix = skinPrefix + "Cap",
				left = vertical ? "Top" : "Left",
				right = vertical ? "Bottom" : "Right",
				capLeft = _buildImage(capPrefix + left, NULL, FALSE, FALSE, vertical),
				capRight = _buildImage(capPrefix + right, NULL, FALSE, FALSE, vertical),
				rail = _buildSliderRail(name, vertical, left, right),
				capLeftSkin = _getSkinElement(capPrefix+left),
				capRightSkin = _getSkinElement(capPrefix+left);
				//railSkin = _getSkinElement(name+"SliderRail");
			
			slider.className = "jwslider jw" + name;
			
			if (capLeft) _appendChild(slider, capLeft);
			_appendChild(slider, rail);
			if (capRight) {
				if (vertical) capRight.className += " jwcapBottom";
				_appendChild(slider, capRight);
			}

			_css(_internalSelector(".jw" + name + " .jwrail"), {
				left:   vertical ? EMPTY : capLeftSkin.width,
				right:  vertical ? EMPTY : capRightSkin.width,
				top:    vertical ? capLeftSkin.height : EMPTY,
				bottom: vertical ? capRightSkin.height : EMPTY,
				width:  vertical ? JW_CSS_100PCT : EMPTY,
				height: vertical ? "auto" : EMPTY
			});

			_elements[name] = slider;
			slider.vertical = vertical;

			if (name == "time") {
				_timeOverlay = new html5.overlay(_id+"_timetooltip", _skin);
				_timeOverlayThumb = new html5.thumbs(_id+"_thumb");
				_timeOverlayText = _createElement("div");
				_timeOverlayText.className = "jwoverlaytext";
				_timeOverlayContainer = _createElement("div");
				_appendChild(_timeOverlayContainer, _timeOverlayThumb.element());
				_appendChild(_timeOverlayContainer, _timeOverlayText);
				_timeOverlay.setContents(_timeOverlayContainer);
				_timeRail = rail;
				_setTimeOverlay(0);
				_appendChild(rail, _timeOverlay.element());
				_styleTimeSlider(slider);
				_setProgress(0);
				_setBuffer(0);
			} else if (name.indexOf("volume")===0) {
				_styleVolumeSlider(slider, vertical, left, right);
			}
			
			return slider;
		}
		
		function _buildSliderRail(name, vertical, left, right) {
			var rail = _createSpan(),
				railElements = ['Rail', 'Buffer', 'Progress'],
				progressRail,
				sliderPrefix;
			
			rail.className = "jwrail";

			for (var i=0; i<railElements.length; i++) {
				sliderPrefix = (name=="time"?"Slider":EMPTY);
				var prefix = name + sliderPrefix + railElements[i],
					element = _buildImage(prefix, NULL, !vertical, (name.indexOf("volume")===0), vertical),
					capLeft = _buildImage(prefix + "Cap" + left, NULL, FALSE, FALSE, vertical),
					capRight = _buildImage(prefix + "Cap" + right, NULL, FALSE, FALSE, vertical),
					capLeftSkin = _getSkinElement(prefix + "Cap" + left),
					capRightSkin = _getSkinElement(prefix + "Cap" + right);

				if (element) {
					var railElement = _createSpan();
					railElement.className = "jwrailgroup " + railElements[i];
					if (capLeft) _appendChild(railElement, capLeft);
					_appendChild(railElement, element);
					if (capRight) { 
						_appendChild(railElement, capRight);
						capRight.className += " jwcap" + (vertical ? "Bottom" : "Right");
					}
					
					_css(_internalSelector(".jwrailgroup." + railElements[i]), {
						'min-width': (vertical ? EMPTY : capLeftSkin.width + capRightSkin.width)
					});
					railElement.capSize = vertical ? capLeftSkin.height + capRightSkin.height : capLeftSkin.width + capRightSkin.width;
					
					_css(_internalSelector("." + element.className), {
						left: vertical ? EMPTY : capLeftSkin.width,
						right: vertical ? EMPTY : capRightSkin.width,
						top: vertical ? capLeftSkin.height : EMPTY,
						bottom: vertical ? capRightSkin.height : EMPTY,
						height: vertical ? "auto" : EMPTY
					});

					if (i == 2) progressRail = railElement;
					
					if (i == 2 && !vertical) {
						var progressContainer = _createSpan();
						progressContainer.className = "jwprogressOverflow";
						_appendChild(progressContainer, railElement);
						_elements[prefix] = progressContainer;
						_appendChild(rail, progressContainer);
					} else {
						_elements[prefix] = railElement;
						_appendChild(rail, railElement);
					}
				}
			}
			
			var thumb = _buildImage(name + sliderPrefix + "Thumb", NULL, FALSE, FALSE, vertical);
			if (thumb) {
				_css(_internalSelector('.'+thumb.className), {
					opacity: name == "time" ? 0 : 1,
					'margin-top': vertical ? thumb.skin.height / -2 : EMPTY
				});
				
				thumb.className += " jwthumb";
				_appendChild(vertical && progressRail ? progressRail : rail, thumb);
			}
			
			if (!_isMobile) {
				var sliderName = name;
				if (sliderName == "volume" && !vertical) sliderName += "H";
				rail.addEventListener('mousedown', _sliderMouseDown(sliderName), FALSE);
			}
			else {
				var railTouch = new utils.touch(rail);
				railTouch.addEventListener(utils.touchEvents.DRAG_START, _sliderDragStart);
				railTouch.addEventListener(utils.touchEvents.DRAG, _sliderDragEvent);
				railTouch.addEventListener(utils.touchEvents.DRAG_END, _sliderDragEvent);
				railTouch.addEventListener(utils.touchEvents.TAP, _sliderTapEvent);
			}
			
			if (name == "time" && !_isMobile) {
				rail.addEventListener('mousemove', _showTimeTooltip, FALSE);
				rail.addEventListener('mouseout',  _hideTimeTooltip, FALSE);
			}
			
			_elements[name+'Rail'] = rail;
			
			return rail;
		}
		
		function _idle() {
			var currentState = _api.jwGetState();
			return (currentState == states.IDLE); 
		}

		function _killSelect(evt) {
			evt.preventDefault();
			DOCUMENT.onselectstart = function () { return FALSE; };
		}

		function _draggingStart(name) {
			_draggingEnd();
			_dragging = name;
			WINDOW.addEventListener('mouseup', _sliderMouseEvent, FALSE);
		}

		function _draggingEnd() {
			WINDOW.removeEventListener('mouseup', _sliderMouseEvent);
			_dragging = NULL;
		}

		function _sliderDragStart() {
			_elements.timeRail.className = 'jwrail';
			if (!_idle()) {
				_api.jwSeekDrag(TRUE);
				_draggingStart('time');
				_showTimeTooltip();
				_this.sendEvent(events.JWPLAYER_USER_ACTION);
			}
		}

		function _sliderDragEvent(evt) {
			if (!_dragging) return;

			var rail = _elements[_dragging].querySelector('.jwrail'),
				railRect = utils.bounds(rail),
				pct = evt.x / railRect.width;
			if (pct > 100) {
				pct = 100;
			}
			if (evt.type == utils.touchEvents.DRAG_END) {
				_api.jwSeekDrag(FALSE);
				_elements.timeRail.className = "jwrail";
				_draggingEnd();
				_sliderMapping.time(pct);
				_hideTimeTooltip();
				_this.sendEvent(events.JWPLAYER_USER_ACTION);
			}
			else {
				_setProgress(pct);
				if (_position - _lastSeekTime > 500) {
					_lastSeekTime = _position;
					_sliderMapping.time(pct);
				}
				_this.sendEvent(events.JWPLAYER_USER_ACTION);
			}
		}

		function _sliderTapEvent(evt) {
			var rail = _elements.time.querySelector('.jwrail'),
				railRect = utils.bounds(rail),
				pct = evt.x / railRect.width;		
			if (pct > 100) {
				pct = 100;
			}
			if (!_idle()) {
				_sliderMapping.time(pct);
				_this.sendEvent(events.JWPLAYER_USER_ACTION);
			}
		}

		function _sliderMouseDown(name) {
			return function(evt) {
				if (evt.button)
					return;
				
				_elements[name+'Rail'].className = "jwrail";
				
				if (name === "time") {
					if (!_idle()) {
						_api.jwSeekDrag(TRUE);
						_draggingStart(name);
					}
				} else {
					_draggingStart(name);
				}
			};
		}
		
		function _sliderMouseEvent(evt) {

			if (!_dragging || evt.button) {
				return;
			}
			
			var rail = _elements[_dragging].querySelector('.jwrail'),
				railRect = utils.bounds(rail),
				name = _dragging,
				pct  = _elements[name].vertical ? (railRect.bottom - evt.pageY) / railRect.height : (evt.pageX - railRect.left) / railRect.width;
			
			if (evt.type == 'mouseup') {
				if (name == "time") {
					_api.jwSeekDrag(FALSE);
				}

				_elements[name+'Rail'].className = "jwrail";
				_draggingEnd();
				_sliderMapping[name.replace("H", EMPTY)](pct);
			} else {
				if (_dragging == "time") {
					_setProgress(pct);
				} else {
					_setVolume(pct);
				}
				if (_position - _lastSeekTime > 500) {
					_lastSeekTime = _position;
					_sliderMapping[_dragging.replace("H", EMPTY)](pct);
				}
			}
			return false;
		}

		function _showTimeTooltip(evt) {
			if (evt) {
				_positionTimeTooltip.apply(this, arguments);
			}

			if (_timeOverlay && _duration && !_audioMode && !_isMobile) {
				_css.block(_id); // unblock on position overlay
				_timeOverlay.show();
				_positionOverlay('time', _timeOverlay);
			}
		}
		
		function _hideTimeTooltip() {
			WINDOW.removeEventListener('mousemove', _sliderMouseEvent);

			if (_timeOverlay) {
				_timeOverlay.hide();
			}
		}

		function _positionTimeTooltip(evt) {
			_cbBounds   = utils.bounds(_controlbar);
			_railBounds = utils.bounds(_timeRail);

			if (!_railBounds || _railBounds.width === 0) {
				return;
			}

			var position = (evt.pageX ? (evt.pageX - _railBounds.left) : evt.x);

			_timeOverlay.positionX(Math.round(position));
			_setTimeOverlay(_duration * position / _railBounds.width);
		}
		
		var _setTimeOverlay = (function() {
			var lastText;

			var thumbLoadedCallback = function(width) {
				_css.style(_timeOverlay.element(), {
					'width': width
				});
				_positionOverlay('time', _timeOverlay);
			};

			return function(sec) {
				var thumbUrl = _timeOverlayThumb.updateTimeline(sec, thumbLoadedCallback);

				var text;
				if (_activeCue) {
					text = _activeCue.text;
					if (text && (text !== lastText)) {
						lastText = text;
						_css.style(_timeOverlay.element(), {
							'width': (text.length > 32) ? 160: EMPTY
						});
					}
				} else {
					text = utils.timeFormat(sec);
					if (!thumbUrl) {
						_css.style(_timeOverlay.element(), {
							'width': EMPTY
						});
					}
				}
				if (_timeOverlayText.innerHTML !== text) {
					_timeOverlayText.innerHTML = text;
				}
				_positionOverlay('time', _timeOverlay);
			};
		})();
		
		function _styleTimeSlider() {
			if (!_elements.timeSliderRail) {
				_css.style(_elements.time, HIDDEN);
			}

			if (_elements.timeSliderThumb) {
				_css.style(_elements.timeSliderThumb, {
					'margin-left': (_getSkinElement("timeSliderThumb").width/-2)
				});
			}

			var cueClass = "timeSliderCue", 
				cue = _getSkinElement(cueClass),
				cueStyle = {
					'z-index': 1
				};
			
			if (cue && cue.src) {
				_buildImage(cueClass);
				cueStyle['margin-left'] = cue.width / -2;
			} else {
				cueStyle.display = JW_CSS_NONE;
			}
			_css(_internalSelector(".jw" + cueClass), cueStyle);
			
			_setBuffer(0);
			_setProgress(0);
		}
		
		function _addCue(timePos, text) {
			// test digits or percent
			if (/^[\d\.]+%?$/.test(timePos.toString())) {
				var cueElem = _buildImage("timeSliderCue"),
					rail = _elements.timeSliderRail,
					cue = {
						position: timePos,
						text: text,
						element: cueElem
					};
				
				if (cueElem && rail) {
					rail.appendChild(cueElem);
					cueElem.addEventListener("mouseover", function() { _activeCue = cue; }, false);
					cueElem.addEventListener("mouseout",  function() { _activeCue = NULL; }, false);
					_cues.push(cue);
				}
				
			}
			_drawCues();
		}
		
		function _drawCues() {
			utils.foreach(_cues, function(idx, cue) {
				var style = {};
				if (cue.position.toString().slice(-1) === '%') {
					style.left = cue.position;
				} else {
					if (_duration > 0) {
						style.left = (100 * cue.position / _duration).toFixed(2) + '%';
						style.display = null;
					} else {
						style.left = 0;
						style.display = 'none';
					}
				}
				_css.style(cue.element, style);
			});
		}
		
		function _removeCues() {
			var rail = _elements.timeSliderRail;
			utils.foreach(_cues, function(idx, cue) {
				rail.removeChild(cue.element);
			});
			_cues.length = 0;
		}
		
		_this.setText = function(text) {
			_css.block(_id); //unblock on redraw
			var jwalt = _elements.alt,
				jwtime = _elements.time;
			if (!_elements.timeSliderRail) {
				_css.style(jwtime, HIDDEN);
			} else {
				_css.style(jwtime, text ? HIDDEN : SHOWING);
			}
			if (jwalt) {
				_css.style(jwalt, text ? SHOWING : HIDDEN);
				jwalt.innerHTML = text || EMPTY;
			}
			_redraw();
		};
		
		function _styleVolumeSlider(slider, vertical, left, right) {
			var prefix = "volume" + (vertical ? EMPTY : "H"),
				direction = vertical ? "vertical" : "horizontal";
			
			_css(_internalSelector(".jw"+prefix+".jw" + direction), {
				width: _getSkinElement(prefix+"Rail", vertical).width + (vertical ? 0 : 
					(_getSkinElement(prefix+"Cap"+left).width + 
					_getSkinElement(prefix+"RailCap"+left).width +
					_getSkinElement(prefix+"RailCap"+right).width + 
					_getSkinElement(prefix+"Cap"+right).width)
				),
				height: vertical ? (
					_getSkinElement(prefix+"Cap"+left).height + 
					_getSkinElement(prefix+"Rail").height + 
					_getSkinElement(prefix+"RailCap"+left).height + 
					_getSkinElement(prefix+"RailCap"+right).height + 
					_getSkinElement(prefix+"Cap"+right).height
				) : EMPTY
			});
			
			slider.className += " jw" + direction;
		}
		
		var _groups = {};
		
		function _buildLayout() {
			_buildGroup("left");
			_buildGroup("center");
			_buildGroup("right");
			_appendChild(_controlbar, _groups.left);
			_appendChild(_controlbar, _groups.center);
			_appendChild(_controlbar, _groups.right);
			_buildOverlays();
			
			_css.style(_groups.right, {
				right: _getSkinElement("capRight").width
			});
		}

		function _buildOverlays() {
			if (_elements.hd) {
				_hdOverlay = new html5.menu('hd', _id+"_hd", _skin, _switchLevel);
				if (!_isMobile) {
					_addOverlay(_hdOverlay, _elements.hd, _showHd, _setHdTimer);
				}
				else {
					_addMobileOverlay(_hdOverlay, _elements.hd, _showHd, "hd");
				}
				_overlays.hd = _hdOverlay;
			}
			if (_elements.cc) {
				_ccOverlay = new html5.menu('cc', _id+"_cc", _skin, _switchCaption);
				if (!_isMobile) {
					_addOverlay(_ccOverlay, _elements.cc, _showCc, _setCcTimer);
				}
				else {
					_addMobileOverlay(_ccOverlay, _elements.cc, _showCc, "cc");	
				}
				_overlays.cc = _ccOverlay;
			}
			if (_elements.mute && _elements.volume && _elements.volume.vertical) {
				_volumeOverlay = new html5.overlay(_id+"_volumeoverlay", _skin);
				_volumeOverlay.setContents(_elements.volume);
				_addOverlay(_volumeOverlay, _elements.mute, _showVolume);
				_overlays.volume = _volumeOverlay;
			}
		}
		
		function _setCcTimer() {
			_ccTimer = setTimeout(_ccOverlay.hide, 500);
		}

		function _setHdTimer() {
			_hdTimer = setTimeout(_hdOverlay.hide, 500);
		}

		function _addOverlay(overlay, button, hoverAction, timer) {
			if (_isMobile) return;
			var element = overlay.element();
			_appendChild(button, element);
			button.addEventListener('mousemove', hoverAction, FALSE);
			if (timer) {
				button.addEventListener('mouseout', timer, FALSE);	
			}
			else {
				button.addEventListener('mouseout', overlay.hide, FALSE);
			}
			_css.style(element, {
				left: '50%'
			});
		}

		function _addMobileOverlay(overlay, button, tapAction, name) {
			if (!_isMobile) return;
			var element = overlay.element();
			_appendChild(button, element);
			var buttonTouch = new utils.touch(button); 
			buttonTouch.addEventListener(utils.touchEvents.TAP, function() {
				_overlayTapHandler(overlay, tapAction, name);
			});
		}

		function _overlayTapHandler(overlay, tapAction, name) {
			if (name == "cc") {
				if (_captions.length == 2) tapAction = _cc;
				if (_ccTapTimer) {
					_clearCcTapTimeout();
					overlay.hide();
				}
				else {
					_ccTapTimer = setTimeout(function () {
						overlay.hide(); 
						_ccTapTimer = UNDEFINED;
					}, 4000);
					tapAction();
				}
				_this.sendEvent(events.JWPLAYER_USER_ACTION);
			}
			else if (name == "hd") {
				if (_levels.length == 2) tapAction = _hd;
				if (_hdTapTimer) {
					_clearHdTapTimeout();
					overlay.hide();
				}
				else {
					_hdTapTimer = setTimeout(function () {
						overlay.hide(); 
						_hdTapTimer = UNDEFINED;
					}, 4000);
					tapAction();
				}
				_this.sendEvent(events.JWPLAYER_USER_ACTION);
			}	
		}
		
		function _buildGroup(pos) {
			var elem = _createSpan();
			elem.className = "jwgroup jw" + pos;
			_groups[pos] = elem;
			if (_layout[pos]) {
				_buildElements(_layout[pos], _groups[pos],pos);
			}
		}
		
		function _buildElements(group, container,pos) {
			if (group && group.elements.length > 0) {
				for (var i=0; i<group.elements.length; i++) {
					var element = _buildElement(group.elements[i], pos);
					if (element) {
						if (group.elements[i].name == "volume" && element.vertical) {
							_volumeOverlay = new html5.overlay(_id+"_volumeOverlay", _skin);
							_volumeOverlay.setContents(element);
						} else {
							_appendChild(container, element);
						}
					}
				}
			}
		}

		function _redraw() {
			clearTimeout(_redrawTimeout);
			_redrawTimeout = setTimeout(_this.redraw, 0);
		}

		_this.redraw = function(resize) {
			_css.block(_id);

			if (resize && _this.visible) {
				_this.show(TRUE);
			}
			_createStyles();

			// ie <= IE10 does not allow fullscreen from inside an iframe. Hide the FS button.
			var ieIframe = (top !== window.self) && utils.isMSIE();
			var casting = _castState.active;
			_css.style(_elements.fullscreen, {
				display: (_audioMode || casting || _hideFullscreen || ieIframe) ? JW_CSS_NONE : EMPTY
			});

			// TODO: hide these all by default (global styles at bottom), and update using classes when model changes:
			// jwinstream, jwaudio, jwhas-hd, jwhas-cc (see jwcancast)
			_css.style(_elements.volumeH, {
				display: _audioMode || _instreamMode ? JW_CSS_BLOCK : JW_CSS_NONE
			});
			var maxWidth = _settings.maxwidth|0;
			if (maxWidth) {
				if (_controlbar.parentNode && utils.isIE()) {
					if (!_audioMode &&  _controlbar.parentNode.clientWidth > maxWidth + (_settings.margin|0 * 2)) {
						_css.style(_controlbar,{width:maxWidth});
					} else {
						_css.style(_controlbar,{width:EMPTY});
					}
				}
			}
			
			if (_volumeOverlay) {
				_css.style(_volumeOverlay.element(), {
					display: !(_audioMode || _instreamMode) ? JW_CSS_BLOCK : JW_CSS_NONE
				});
			}
			_css.style(_elements.hd, {
				display: !_audioMode && !casting && _hasHD() ? EMPTY : JW_CSS_NONE
			});
			_css.style(_elements.cc, {
				display: !_audioMode && !casting && _hasCaptions() ? EMPTY : JW_CSS_NONE
			});
			
			

			_drawCues();

			// utils.foreach(_overlays, _positionOverlay);

			_css.unblock(_id);

			if (_this.visible) {
				var capLeft = _getSkinElement("capLeft"),
					capRight = _getSkinElement("capRight"),
					centerCss = {
						left:  Math.round(utils.parseDimension(_groups.left.offsetWidth) + capLeft.width),
						right: Math.round(utils.parseDimension(_groups.right.offsetWidth) + capRight.width)
					};
				_css.style(_groups.center, centerCss);
			}
		};
		
		function _updateNextPrev() {
			if (!_adMode && _api.jwGetPlaylist().length > 1 && !_sidebarShowing()) {
				_css.style(_elements.next, NOT_HIDDEN);
				_css.style(_elements.prev, NOT_HIDDEN);
			} else {
				_css.style(_elements.next, HIDDEN);
				_css.style(_elements.prev, HIDDEN);
			}
		}

		function _positionOverlay(name, overlay) {
			if (!_cbBounds) {
				_cbBounds = utils.bounds(_controlbar);
			}
			var forceRedraw = true;
			overlay.constrainX(_cbBounds, forceRedraw);
		}
		

		_this.audioMode = function(mode) {
			if (mode !== UNDEFINED && mode !== _audioMode) {
				_audioMode = !!mode;
				_redraw();
			}
			return _audioMode;
		};
		
		_this.instreamMode = function(mode) {
			if (mode !== UNDEFINED && mode !== _instreamMode) {
				_instreamMode = !!mode;
				// TODO: redraw
				_css.style(_elements.cast, _instreamMode ? HIDDEN : NOT_HIDDEN);
			}
			return _instreamMode;
		};

		_this.adMode = function(mode) {
			if (mode !== UNDEFINED && mode !== _adMode) {
				_adMode = !!mode;
				if (mode) {
					_removeFromArray(_jwhidden, _elements.elapsed);
					_removeFromArray(_jwhidden, _elements.duration);
				} else {
					_addOnceToArray(_jwhidden, _elements.elapsed);
					_addOnceToArray(_jwhidden, _elements.duration);
				}
				_css.style([
					_elements.cast,
					_elements.elapsed,
					_elements.duration
				], mode ? HIDDEN : NOT_HIDDEN);
>>>>>>> 9703d854

                _updateNextPrev();
            }

            return _adMode;
        };

        /** Whether or not to show the fullscreen icon - used when an audio file is played **/
        _this.hideFullscreen = function(mode) {
            if (mode !== UNDEFINED && mode !== _hideFullscreen) {
                _hideFullscreen = !!mode;
                _redraw();
            }
            return _hideFullscreen;
        };

        _this.element = function() {
            return _controlbar;
        };

        _this.margin = function() {
            return parseInt(_settings.margin, 10);
        };

        _this.height = function() {
            return _bgHeight;
        };


        function _setBuffer(pct) {
            if (_elements.timeSliderBuffer) {
                pct = Math.min(Math.max(0, pct), 1);
                _css.style(_elements.timeSliderBuffer, {
                    width: (pct * 100).toFixed(1) + '%',
                    opacity: pct > 0 ? 1 : 0
                });
            }
        }

        function _sliderPercent(name, pct) {
            if (!_elements[name]) {
                return;
            }
            var vertical = _elements[name].vertical,
                prefix = name + (name === 'time' ? 'Slider' : EMPTY),
                size = 100 * Math.min(Math.max(0, pct), 1) + '%',
                progress = _elements[prefix + 'Progress'],
                thumb = _elements[prefix + 'Thumb'],
                style;

            if (progress) {
                style = {};
                if (vertical) {
                    style.height = size;
                    style.bottom = 0;
                } else {
                    style.width = size;
                }
                if (name !== 'volume') {
                    style.opacity = (pct > 0 || _dragging) ? 1 : 0;
                }
                _css.style(progress, style);
            }

            if (thumb) {
                style = {};
                if (vertical) {
                    style.top = 0;
                } else {
                    style.left = size;
                }
                _css.style(thumb, style);
            }
        }

        function _setVolume(pct) {
            _sliderPercent('volume', pct);
            _sliderPercent('volumeH', pct);
        }

        function _setProgress(pct) {
            _sliderPercent('time', pct);
        }

        function _getSkinElement(name) {
            var component = 'controlbar',
                elem, newname = name;
            if (name.indexOf('volume') === 0) {
                if (name.indexOf('volumeH') === 0) {
                    newname = name.replace('volumeH', 'volume');
                }
                else {
                    component = 'tooltip';
                }
            }
            elem = _skin.getSkinElement(component, newname);
            if (elem) {
                return elem;
            } else {
                return {
                    width: 0,
                    height: 0,
                    src: EMPTY,
                    image: UNDEFINED,
                    ready: FALSE
                };
            }
        }

        function _appendChild(parent, child) {
            parent.appendChild(child);
        }


        //because of size impacting whether to show duration/elapsed time,
        // optional resize argument overrides the this.visible return clause.
        _this.show = function(resize) {
            if (_this.visible && !resize) {
                return;
            }
            _this.visible = true;

            var style = {
                display: JW_CSS_INLINE_BLOCK
            };

            _css.style(_controlbar, style);
            _cbBounds = utils.bounds(_controlbar);

            _toggleTimesDisplay();

            _css.block(_id); //unblock on redraw

            _volumeHandler();
            _redraw();

            _clearHideTimeout();
            _hideTimeout = setTimeout(function() {
                _css.style(_controlbar, {
                    opacity: 1
                });
            }, 0);
        };

        _this.showTemp = function() {
            if (!this.visible) {
                _controlbar.style.opacity = 0;
                _controlbar.style.display = JW_CSS_INLINE_BLOCK;
            }
        };

        _this.hideTemp = function() {
            if (!this.visible) {
                _controlbar.style.display = JW_CSS_NONE;
            }
        };


        function _clearHideTimeout() {
            clearTimeout(_hideTimeout);
            _hideTimeout = -1;
        }

        function _clearCcTapTimeout() {
            clearTimeout(_ccTapTimer);
            _ccTapTimer = UNDEFINED;
        }

        function _clearHdTapTimeout() {
            clearTimeout(_hdTapTimer);
            _hdTapTimer = UNDEFINED;
        }

        function _loadCues(vttFile) {
            if (vttFile) {
                utils.ajax(vttFile, _cueLoaded, _cueFailed, TRUE);
            } else {
                _cues.length = 0;
            }
        }

        function _cueLoaded(xmlEvent) {
            var data = new jwplayer.parsers.srt().parse(xmlEvent.responseText, true);
            if (utils.typeOf(data) !== TYPEOF_ARRAY) {
                return _cueFailed('Invalid data');
            }
            _this.addCues(data);
        }

        _this.addCues = function(cues) {
            utils.foreach(cues, function(idx, elem) {
                if (elem.text) {
                    _addCue(elem.begin, elem.text);
                }
            });
        };

        function _cueFailed(error) {
            utils.log('Cues failed to load: ' + error);
        }

        _this.hide = function() {
            if (!_this.visible) {
                return;
            }
            _this.visible = false;
            _css.style(_controlbar, {
                opacity: 0
            });
            _clearHideTimeout();
            _hideTimeout = setTimeout(function() {
                _css.style(_controlbar, {
                    display: JW_CSS_NONE
                });
            }, JW_VISIBILITY_TIMEOUT);
        };


        // Call constructor
        _init();

    };

    /***************************************************************************
     * Player stylesheets - done once on script initialization; * These CSS
     * rules are used for all JW Player instances *
     **************************************************************************/

    _css(CB_CLASS, {
        position: JW_CSS_ABSOLUTE,
        margin: 'auto',
        opacity: 0,
        display: JW_CSS_NONE
    });

    _css(CB_CLASS + ' span', {
        height: JW_CSS_100PCT
    });
    utils.dragStyle(CB_CLASS + ' span', JW_CSS_NONE);

    _css(CB_CLASS + ' .jwgroup', {
        display: JW_CSS_INLINE
    });

    _css(CB_CLASS + ' span, ' + CB_CLASS + ' .jwgroup button,' + CB_CLASS + ' .jwleft', {
        position: JW_CSS_RELATIVE,
        'float': JW_CSS_LEFT
    });

    _css(CB_CLASS + ' .jwright', {
        position: JW_CSS_RELATIVE,
        'float': JW_CSS_RIGHT
    });

    _css(CB_CLASS + ' .jwcenter', {
        position: JW_CSS_ABSOLUTE
    });

    _css(CB_CLASS + ' buttoncontainer,' + CB_CLASS + ' button', {
        display: JW_CSS_INLINE_BLOCK,
        height: JW_CSS_100PCT,
        border: JW_CSS_NONE,
        cursor: 'pointer'
    });

    _css(CB_CLASS + ' .jwcapRight,' + CB_CLASS + ' .jwtimeSliderCapRight,' + CB_CLASS + ' .jwvolumeCapRight', {
        right: 0,
        position: JW_CSS_ABSOLUTE
    });

    _css(CB_CLASS + ' .jwcapBottom', {
        bottom: 0,
        position: JW_CSS_ABSOLUTE
    });

    _css(CB_CLASS + ' .jwtime', {
        position: JW_CSS_ABSOLUTE,
        height: JW_CSS_100PCT,
        width: JW_CSS_100PCT,
        left: 0
    });

    _css(CB_CLASS + ' .jwthumb', {
        position: JW_CSS_ABSOLUTE,
        height: JW_CSS_100PCT,
        cursor: 'pointer'
    });

    _css(CB_CLASS + ' .jwrail', {
        position: JW_CSS_ABSOLUTE,
        cursor: 'pointer'
    });

    _css(CB_CLASS + ' .jwrailgroup', {
        position: JW_CSS_ABSOLUTE,
        width: JW_CSS_100PCT
    });

    _css(CB_CLASS + ' .jwrailgroup span', {
        position: JW_CSS_ABSOLUTE
    });

    _css(CB_CLASS + ' .jwdivider+.jwdivider', {
        display: JW_CSS_NONE
    });

    _css(CB_CLASS + ' .jwtext', {
        padding: '0 5px',
        'text-align': 'center'
    });

    _css(CB_CLASS + ' .jwcast', {
        display: JW_CSS_NONE
    });

    _css(CB_CLASS + ' .jwcast.jwcancast', {
        display: JW_CSS_BLOCK
    });

    _css(CB_CLASS + ' .jwalt', {
        display: JW_CSS_NONE,
        overflow: 'hidden'
    });

    // important
    _css(CB_CLASS + ' .jwalt', {
        position: JW_CSS_ABSOLUTE,
        left: 0,
        right: 0,
        'text-align': 'left'
    }, TRUE);

    _css(CB_CLASS + ' .jwoverlaytext', {
        padding: 3,
        'text-align': 'center'
    });

    _css(CB_CLASS + ' .jwvertical *', {
        display: JW_CSS_BLOCK
    });

    // important
    _css(CB_CLASS + ' .jwvertical .jwvolumeProgress', {
        height: 'auto'
    }, TRUE);

    _css(CB_CLASS + ' .jwprogressOverflow', {
        position: JW_CSS_ABSOLUTE,
        overflow: JW_CSS_HIDDEN
    });

    _setTransition(CB_CLASS, JW_CSS_SMOOTH_EASE);
    _setTransition(CB_CLASS + ' button', JW_CSS_SMOOTH_EASE);
    _setTransition(CB_CLASS + ' .jwtoggling', JW_CSS_NONE);

})(window.jwplayer);<|MERGE_RESOLUTION|>--- conflicted
+++ resolved
@@ -1,6 +1,5 @@
 /*jshint maxparams:5*/
 (function(jwplayer) {
-<<<<<<< HEAD
     var html5 = jwplayer.html5,
         utils = jwplayer.utils,
         _     = jwplayer._,
@@ -49,7 +48,6 @@
 
         CB_CLASS = 'span.jwcontrolbar',
         TYPEOF_ARRAY = 'array',
-        _canCast = FALSE,
         WINDOW = window,
         DOCUMENT = document;
 
@@ -223,9 +221,7 @@
             setTimeout(_volumeHandler, 0);
             _playlistHandler();
             _this.visible = false;
-            _castAvailable({
-                available: _canCast
-            });
+            _castAvailable();
         }
 
         function _addEventListeners() {
@@ -392,7 +388,7 @@
                 _elements.cc
             ], HIDDEN);
 
-            _css.style(_elements.cast, _canCast ? NOT_HIDDEN : HIDDEN);
+            _css.style(_elements.cast, utils.canCast() ? NOT_HIDDEN : HIDDEN);
 
             _updateNextPrev();
             _redraw();
@@ -464,15 +460,15 @@
         function _castAvailable(evt) {
             // chromecast button is displayed after receiving this event
             if (_elements.cast) {
-                _canCast = evt.available;
-                _css.style(_elements.cast, evt.available ? NOT_HIDDEN : HIDDEN);
+                var canCast = utils.canCast();
+                _css.style(_elements.cast, canCast ? NOT_HIDDEN : HIDDEN);
                 var className = _elements.cast.className.replace(/\s*jwcancast/, '');
-                if (evt.available) {
+                if (canCast) {
                     className += ' jwcancast';
                 }
                 _elements.cast.className = className;
             }
-            _castSession(evt);
+            _castSession(evt || _castState);
         }
 
         function _castSession(evt) {
@@ -1174,7 +1170,7 @@
                 railRect = utils.bounds(rail),
                 name = _dragging,
                 pct = _elements[name].vertical ? (railRect.bottom - evt.pageY) / railRect.height :
-                    (evt.pageX - railRect.left) / railRect.width;
+                (evt.pageX - railRect.left) / railRect.width;
 
             if (evt.type === 'mouseup') {
                 if (name === 'time') {
@@ -1653,1583 +1649,6 @@
                     _elements.elapsed,
                     _elements.duration
                 ], mode ? HIDDEN : NOT_HIDDEN);
-=======
-	var html5 = jwplayer.html5,
-		utils = jwplayer.utils,
-		events = jwplayer.events,
-		states = events.state,
-		_css = utils.css,
-		_setTransition = utils.transitionStyle,
-		_isMobile = utils.isMobile(),
-		_nonChromeAndroid = utils.isAndroid(4,true),
-
-		/** Controlbar element types * */
-		CB_BUTTON = "button",
-		CB_TEXT = "text",
-		CB_DIVIDER = "divider",
-		CB_SLIDER = "slider",
-		
-		/** Some CSS constants we should use for minimization * */
-		JW_CSS_RELATIVE = "relative",
-		JW_CSS_ABSOLUTE = "absolute",
-		JW_CSS_NONE = "none",
-		JW_CSS_BLOCK = "block",
-		JW_CSS_INLINE = "inline",
-		JW_CSS_INLINE_BLOCK = "inline-block",
-		JW_CSS_HIDDEN = "hidden",
-		JW_CSS_LEFT = "left",
-		JW_CSS_RIGHT = "right",
-		JW_CSS_100PCT = "100%",
-		JW_CSS_SMOOTH_EASE = "opacity .25s, background .25s, visibility .25s",
-		JW_VISIBILITY_TIMEOUT = 250,
-		
-		FALSE = false,
-		TRUE = true,
-		NULL = null,
-		EMPTY = '',
-		UNDEFINED,
-		
-		HIDDEN = { display: JW_CSS_NONE },
-		SHOWING = { display: JW_CSS_BLOCK },
-		NOT_HIDDEN = { display: EMPTY },
-		
-		CB_CLASS = 'span.jwcontrolbar',
-		TYPEOF_ARRAY = "array",
-		WINDOW = window,
-		DOCUMENT = document;
-
-
-	function _removeFromArray(array, item) {
-		var index = array.indexOf(item);
-		if (index > -1) {
-			array.splice(index, 1);
-		}
-	}
-
-	function _addOnceToArray(array, item) {
-		var index = array.indexOf(item);
-		if (index === -1) {
-			array.push(item);
-		}
-	}
-
-	function _createElementId(_id, name) {
-		return _id + "_" + name;
-	}
-
-	function _elementSize(skinElem) {
-		return skinElem ? parseInt(skinElem.width, 10) + "px " + parseInt(skinElem.height, 10) + "px" : "0 0";
-	}
-
-
-	/** HTML5 Controlbar class * */
-	html5.controlbar = function(_api, _config) {
-		var _skin,
-			_dividerElement = _layoutElement("divider", CB_DIVIDER),
-			_defaults = {
-				margin : 8,
-				maxwidth: 800,
-				font : "Arial,sans-serif",
-				fontsize : 11,
-				fontcolor : parseInt("eeeeee", 16),
-				fontweight : "bold",
-				layout : {
-					left: {
-						position: "left",
-						elements: [ 
-							_layoutElement("play", CB_BUTTON), 
-							_layoutElement("prev", CB_BUTTON), 
-							_layoutElement("next", CB_BUTTON), 
-							_layoutElement("elapsed", CB_TEXT)
-						]
-					},
-					center: {
-						position: "center",
-						elements: [ 
-							_layoutElement("time", CB_SLIDER),
-							_layoutElement("alt", CB_TEXT)
-						]
-					},
-					right: {
-						position: "right",
-						elements: [ 
-							_layoutElement("duration", CB_TEXT), 
-							_layoutElement("hd", CB_BUTTON), 
-							_layoutElement("cc", CB_BUTTON), 
-							_layoutElement("mute", CB_BUTTON), 
-							_layoutElement("volume", CB_SLIDER), 
-							_layoutElement("volumeH", CB_SLIDER),
-							_layoutElement("cast", CB_BUTTON),
-							_layoutElement("fullscreen", CB_BUTTON)
-						]
-					}
-				}
-			},
-		
-			_settings, 
-			_layout, 
-			_elements,
-			_bgHeight,
-			_controlbar, 
-			_id,
-			_duration,
-			_position,
-			_levels,
-			_currentQuality,
-			_captions,
-			_currentCaptions,
-			_currentVolume,
-			_castState = {},
-			_volumeOverlay,
-			_cbBounds,
-			_timeRail,
-			_railBounds,
-			_timeOverlay,
-			_timeOverlayContainer,
-			_timeOverlayThumb,
-			_timeOverlayText,
-			_hdTimer,
-			_hdTapTimer,
-			_hdOverlay,
-			_ccTimer,
-			_ccTapTimer,
-			_ccOverlay,
-			_redrawTimeout,
-			_hideTimeout = -1,
-			_audioMode = FALSE,
-			_instreamMode = FALSE,
-			_adMode = FALSE,
-			_hideFullscreen = FALSE,
-			_dragging = NULL,	
-			_lastSeekTime = 0,
-			_cues = [],
-			_activeCue,
-			_toggles = {
-				play: "pause",
-				mute: "unmute",
-				fullscreen: "normalscreen"
-			},
-			
-			_toggleStates = {
-				play: FALSE,
-				mute: FALSE,
-				fullscreen: FALSE
-			},
-			
-			_buttonMapping = {
-				play: _play,
-				mute: _mute,
-				fullscreen: _fullscreen,
-				next: _next,
-				prev: _prev,
-				hd: _hd,
-				cc: _cc,
-				cast: _cast
-			},
-			
-			_sliderMapping = {
-				time: _seek,
-				volume: _volume
-			},
-		
-			_overlays = {},
-			_jwhidden = [],
-			_this = utils.extend(this, new events.eventdispatcher());
-			
-		function _layoutElement(name, type, className) {
-			return { name: name, type: type, className: className };
-		}
-		
-		function _init() {
-			_elements = {};
-
-			_id = _api.id + "_controlbar";
-			_duration = _position = 0;
-
-			_controlbar = _createSpan();
-			_controlbar.id = _id;
-			_controlbar.className = "jwcontrolbar";
-
-			_skin = _api.skin;
-			_layout = _skin.getComponentLayout('controlbar');
-			if (!_layout) _layout = _defaults.layout;
-			utils.clearCss(_internalSelector());
-			_css.block(_id+'build');
-			_createStyles();
-			_buildControlbar();
-			_css.unblock(_id+'build');
-			_addEventListeners();
-			setTimeout(_volumeHandler, 0);
-			_playlistHandler();
-			_this.visible = false;
-			_castAvailable();
-		}
-
-		function _addEventListeners() {
-			_api.jwAddEventListener(events.JWPLAYER_MEDIA_TIME, _timeUpdated);
-			_api.jwAddEventListener(events.JWPLAYER_PLAYER_STATE, _stateHandler);
-			_api.jwAddEventListener(events.JWPLAYER_PLAYLIST_ITEM, _itemHandler);
-			_api.jwAddEventListener(events.JWPLAYER_MEDIA_MUTE, _volumeHandler);
-			_api.jwAddEventListener(events.JWPLAYER_MEDIA_VOLUME, _volumeHandler);
-			_api.jwAddEventListener(events.JWPLAYER_MEDIA_BUFFER, _bufferHandler);
-			_api.jwAddEventListener(events.JWPLAYER_FULLSCREEN, _fullscreenHandler);
-			_api.jwAddEventListener(events.JWPLAYER_PLAYLIST_LOADED, _playlistHandler);
-			_api.jwAddEventListener(events.JWPLAYER_MEDIA_LEVELS, _qualityHandler);
-			_api.jwAddEventListener(events.JWPLAYER_MEDIA_LEVEL_CHANGED, _qualityLevelChanged);
-			_api.jwAddEventListener(events.JWPLAYER_CAPTIONS_LIST, _captionsHandler);
-			_api.jwAddEventListener(events.JWPLAYER_CAPTIONS_CHANGED, _captionChanged);
-			_api.jwAddEventListener(events.JWPLAYER_RESIZE, _resizeHandler);
-			_api.jwAddEventListener(events.JWPLAYER_CAST_AVAILABLE, _castAvailable);
-			_api.jwAddEventListener(events.JWPLAYER_CAST_SESSION, _castSession);
-
-			if (!_isMobile) {
-				_controlbar.addEventListener('mouseover', function() {
-					// Slider listeners
-					WINDOW.addEventListener('mousedown', _killSelect, FALSE);
-				}, false);
-				_controlbar.addEventListener('mouseout', function(){
-					// Slider listeners
-					WINDOW.removeEventListener('mousedown', _killSelect);
-					DOCUMENT.onselectstart = null;
-				}, false);
-			}
-		}
-
-		function _resizeHandler() {
-			_cbBounds = utils.bounds(_controlbar);
-			if (_cbBounds.width > 0) {
-				_this.show(TRUE);
-			}
-		}
-
-		function isLiveStream(evt) {
-			var isIpadStream   = (evt.duration == Number.POSITIVE_INFINITY);
-			var isSafariStream = (evt.duration===0 && evt.position!==0 && utils.isSafari() && !_isMobile);
-
-			return isIpadStream || isSafariStream;
-		}
-
-		function _timeUpdated(evt) {
-			_css.block(_id); //unblock on redraw
-
-			// Positive infinity for live streams on iPad, 0 for live streams on Safari (HTML5)
-			if (isLiveStream(evt)) {
-				_this.setText(_api.jwGetPlaylist()[_api.jwGetPlaylistIndex()].title || "Live broadcast");
-
-				// so that elapsed time doesn't display for live streams
-				_toggleTimesDisplay(false);
-			} else {
-				var timeString;
-				if (_elements.elapsed) {
-					timeString = utils.timeFormat(evt.position);
-					_elements.elapsed.innerHTML = timeString;
-				}
-				if (_elements.duration) {
-					timeString = utils.timeFormat(evt.duration);
-					_elements.duration.innerHTML = timeString;
-				}
-				if (evt.duration > 0) {
-					_setProgress(evt.position / evt.duration);
-				} else {
-					_setProgress(0);
-				}
-				_duration = evt.duration;
-				_position = evt.position;
-				if (!_instreamMode) {
-					_this.setText();
-				}
-			}
-		}
-		
-		function _stateHandler(evt) {
-			switch (evt.newstate) {
-			case states.BUFFERING:
-			case states.PLAYING:
-				if (_elements.timeSliderThumb) {
-					_css.style(_elements.timeSliderThumb, {
-						opacity: 1
-					});
-				}
-				_toggleButton("play", TRUE);
-				break;
-			case states.PAUSED:
-				if (!_dragging) {
-					_toggleButton("play", FALSE);
-				}
-				break;
-			case states.IDLE:
-				_toggleButton("play", FALSE);
-				if (_elements.timeSliderThumb) {
-					_css.style(_elements.timeSliderThumb, {
-						opacity: 0
-					});
-				}
-				if (_elements.timeRail) {
-					_elements.timeRail.className = "jwrail";
-				}
-				_setBuffer(0);
-				_timeUpdated({ position: 0, duration: 0});
-				break;
-			}
-		}
-		
-		function _itemHandler(evt) {
-			if(!_instreamMode) {
-				var tracks = _api.jwGetPlaylist()[evt.index].tracks,
-					tracksloaded = FALSE,
-					cuesloaded = FALSE;
-				_removeCues();
-				if (utils.typeOf(tracks) == TYPEOF_ARRAY && !_isMobile) {
-					for (var i=0; i < tracks.length; i++) {
-						if (!tracksloaded && tracks[i].file && tracks[i].kind && tracks[i].kind.toLowerCase() == "thumbnails") {
-							_timeOverlayThumb.load(tracks[i].file);
-							tracksloaded  = TRUE;
-						}
-						if (tracks[i].file && tracks[i].kind && tracks[i].kind.toLowerCase() == "chapters") {
-							_loadCues(tracks[i].file);
-							cuesloaded = TRUE;
-						}
-					}
-				}
-				// If we're here, there are no thumbnails to load - we should clear out the thumbs from the previous item
-				if (!tracksloaded) {
-					_timeOverlayThumb.load();
-				}
-			}
-		}
-		
-		function _volumeHandler() {
-			var muted = _api.jwGetMute();
-			_currentVolume = _api.jwGetVolume() / 100;
-			_toggleButton("mute", muted || _currentVolume === 0);
-			_setVolume(muted ? 0 : _currentVolume);
-		}
-
-		function _bufferHandler(evt) {
-			_setBuffer(evt.bufferPercent / 100);
-		}
-		
-		function _fullscreenHandler(evt) {
-			_toggleButton("fullscreen", evt.fullscreen);
-			_updateNextPrev();
-			if (_this.visible) {
-				_this.show(TRUE);
-			}
-		}
-		
-		function _playlistHandler() {
-			_css.style([
-				_elements.hd,
-				_elements.cc
-			], HIDDEN);
-			
-			_css.style(_elements.cast, _canCast() ? NOT_HIDDEN : HIDDEN);
-			 
-			_updateNextPrev();
-			_redraw();
-		}
-		
-		function _hasHD() {
-			return (!_instreamMode && _levels && _levels.length > 1 && _hdOverlay);
-		}
-		
-		function _qualityHandler(evt) {
-			_levels = evt.levels;
-			if (_hasHD()) {
-				_css.style(_elements.hd, NOT_HIDDEN);
-				_hdOverlay.clearOptions();
-				for (var i=0; i<_levels.length; i++) {
-					_hdOverlay.addOption(_levels[i].label, i);
-				}
-				_qualityLevelChanged(evt);
-			} else {
-				_css.style(_elements.hd, HIDDEN);
-			}
-			_redraw();
-		}
-		
-		function _qualityLevelChanged(evt) {
-			_currentQuality = evt.currentQuality|0;
-			if (_elements.hd) {
-				_elements.hd.querySelector("button").className = (_levels.length === 2 && _currentQuality === 0) ? "off" : EMPTY;
-			}
-			if (_hdOverlay && _currentQuality >= 0) {
-				_hdOverlay.setActive(evt.currentQuality);
-			}
-		}
-		
-		function _hasCaptions() {
-			return (!_instreamMode && _captions && _captions.length > 1 && _ccOverlay);			
-		}
-		
-		function _captionsHandler(evt) {
-			_captions = evt.tracks;
-			if (_hasCaptions()) {
-				_css.style(_elements.cc, NOT_HIDDEN);
-				_ccOverlay.clearOptions();
-				for (var i=0; i<_captions.length; i++) {
-					_ccOverlay.addOption(_captions[i].label, i);
-				}
-				_captionChanged(evt);
-			} else {
-				_css.style(_elements.cc, HIDDEN);
-			}
-			_redraw();
-		}
-		
-		function _captionChanged(evt) {
-			if (!_captions) return;
-			_currentCaptions = evt.track|0;
-			if (_elements.cc) {
-				_elements.cc.querySelector("button").className = (_captions.length === 2 && _currentCaptions === 0) ? "off" : EMPTY;
-			}
-			if (_ccOverlay && _currentCaptions >= 0) {
-				_ccOverlay.setActive(evt.track);
-			}
-		}
-
-        function _canCast() {
-            var cast = jwplayer.cast;
-            return cast && cast.available && cast.available();
-        }
-
-		function _castAvailable(evt) {
-			// chromecast button is displayed after receiving this event
-			if (_elements.cast) {
-				var canCast = _canCast();
-				_css.style(_elements.cast, canCast ? NOT_HIDDEN : HIDDEN);
-				var className = _elements.cast.className.replace(/\s*jwcancast/, '');
-				if (canCast) {
-					className += ' jwcancast';
-				}
-				_elements.cast.className = className;
-			}
-			_castSession(evt || _castState);
-		}
-
-		function _castSession(evt) {
-			_castState = evt;
-			if (_elements.cast) {
-				_elements.cast.querySelector("button").className = evt.active ? EMPTY : "off";
-			}
-			_redraw();
-		}
-
-		// Bit of a hacky way to determine if the playlist is available
-		function _sidebarShowing() {
-			return (!!DOCUMENT.querySelector("#"+_api.id+" .jwplaylist") && !_api.jwGetFullscreen());
-		}
-		
-		/**
-		 * Styles specific to this controlbar/skin
-		 */
-		function _createStyles() {
-			_settings = utils.extend({}, _defaults, _skin.getComponentSettings('controlbar'), _config);
-
-			_bgHeight = _getSkinElement("background").height;
-			
-			var margin = _audioMode ? 0 : _settings.margin;
-			var styles = {
-				height: _bgHeight,
-				bottom: margin,
-				left: margin,
-				right: margin,
-				'max-width': _audioMode ? EMPTY : _settings.maxwidth
-			};
-			_css.style(_controlbar, styles);
-			
-			_css(_internalSelector(".jwtext"), {
-				font: _settings.fontsize + "px/" + _getSkinElement("background").height + "px " + _settings.font,
-				color: _settings.fontcolor,
-				'font-weight': _settings.fontweight
-			});
-
-			_css(_internalSelector(".jwoverlay"), {
-				bottom: _bgHeight
-			});
-		}
-
-		
-		function _internalSelector(name) {
-			return '#' + _id + (name ? " " + name : EMPTY);
-		}
-
-		function _createSpan() {
-			return _createElement("span");
-		}
-		
-		function _createElement(tagname) {
-			return DOCUMENT.createElement(tagname);
-		}
-		
-		function _buildControlbar() {
-			var capLeft = _buildImage("capLeft");
-			var capRight = _buildImage("capRight");
-			var bg = _buildImage("background", {
-				position: JW_CSS_ABSOLUTE,
-				left: _getSkinElement('capLeft').width,
-				right: _getSkinElement('capRight').width,
-				'background-repeat': "repeat-x"
-			}, TRUE);
-
-			if (bg) _appendChild(_controlbar, bg);
-			if (capLeft) _appendChild(_controlbar, capLeft);
-			_buildLayout();
-			if (capRight) _appendChild(_controlbar, capRight);
-		}
-		
-		function _buildElement(element, pos) {
-			switch (element.type) {
-			case CB_TEXT:
-				return _buildText(element.name);
-			case CB_BUTTON:
-				if (element.name != "blank") {
-					return _buildButton(element.name, pos);
-				}
-				break;
-			case CB_SLIDER:
-				return _buildSlider(element.name);
-			}
-		}
-		
-		function _buildImage(name, style, stretch, nocenter, vertical) {
-			var element = _createSpan(),
-				skinElem = _getSkinElement(name),
-				center = nocenter ? " left center" : " center",
-				size = _elementSize(skinElem),
-				newStyle;
-
-			element.className = 'jw'+name;
-			element.innerHTML = "&nbsp;";
-			
-			if (!skinElem || !skinElem.src) {
-				return;
-			}
-
-			if (stretch) {
-				newStyle = {
-					background: "url('" + skinElem.src + "') repeat-x " + center,
-					'background-size': size,
-					height: vertical ? skinElem.height : EMPTY 
-				};
-			} else {
-				newStyle = {
-					background: "url('" + skinElem.src + "') no-repeat" + center,
-					'background-size': size,
-					width: skinElem.width,
-					height: vertical ? skinElem.height : EMPTY 
-				};
-			}
-			element.skin = skinElem;
-			_css(_internalSelector((vertical? ".jwvertical " : EMPTY) + '.jw'+name), utils.extend(newStyle, style));
-			_elements[name] = element;
-			return element;
-		}
-
-		function _buildButton(name, pos) {
-			if (!_getSkinElement(name + "Button").src) {
-				return NULL;
-			}
-
-			// Don't show volume or mute controls on mobile, since it's not possible to modify audio levels in JS
-			if (_isMobile && (name == "mute" || name.indexOf("volume")===0)) return NULL;
-			// Having issues with stock (non-chrome) Android browser and showing overlays.  Just remove HD/CC buttons in that case
-			if (_nonChromeAndroid && /hd|cc/.test(name)) return NULL;
-			
-			
-			var element = _createSpan();
-			var span = _createSpan();
-			var divider = _buildDivider(_dividerElement);
-			var button = _createElement("button");
-			element.style += " display:inline-block";
-			element.className = 'jw'+name + ' jwbuttoncontainer';
-			if (pos == "left") {
-				_appendChild(element, span);
-				_appendChild(element,divider);
-			} else {
-				_appendChild(element, divider);
-				_appendChild(element, span);
-			}
-			
-			if (!_isMobile) {
-				button.addEventListener("click", _buttonClickHandler(name), FALSE);	
-			}
-			else if (name != "hd" && name != "cc") {
-				var buttonTouch = new utils.touch(button); 
-				buttonTouch.addEventListener(utils.touchEvents.TAP, _buttonClickHandler(name));
-			}
-			button.innerHTML = "&nbsp;";
-			button.tabIndex = -1;
-			_appendChild(span, button);
-
-			var outSkin = _getSkinElement(name + "Button"),
-				overSkin = _getSkinElement(name + "ButtonOver"),
-				offSkin = _getSkinElement(name + "ButtonOff");
-			
-			
-			_buttonStyle(_internalSelector('.jw'+name+" button"), outSkin, overSkin, offSkin);
-			var toggle = _toggles[name];
-			if (toggle) {
-				_buttonStyle(_internalSelector('.jw'+name+'.jwtoggle button'), _getSkinElement(toggle+"Button"), _getSkinElement(toggle+"ButtonOver"));
-			}
-
-			_elements[name] = element;
-			
-			return element;
-		}
-		
-		function _buttonStyle(selector, out, over, off) {
-			if (!out || !out.src) return;
-			
-			_css(selector, { 
-				width: out.width,
-				background: 'url('+ out.src +') no-repeat center',
-				'background-size': _elementSize(out)
-			});
-			
-			if (over.src && !_isMobile) {
-				_css(selector + ':hover,' + selector + '.off:hover', { 
-					background: 'url('+ over.src +') no-repeat center',
-					'background-size': _elementSize(over)
-				});
-			}
-			
-			if (off && off.src) {
-				_css(selector + '.off', { 
-					background: 'url('+ off.src +') no-repeat center',
-					'background-size': _elementSize(off)
-				});
-			}
-		}
-		
-		function _buttonClickHandler(name) {
-			return function(evt) {
-				if (_buttonMapping[name]) {
-					_buttonMapping[name]();
-					if (_isMobile) {
-						_this.sendEvent(events.JWPLAYER_USER_ACTION);
-					}
-				}
-				if (evt.preventDefault) {
-					evt.preventDefault();
-				}
-			};
-		}
-		
-
-		function _play() {
-			if (_toggleStates.play) {
-				_api.jwPause();
-			} else {
-				_api.jwPlay();
-			}
-		}
-		
-		function _mute() {
-			var muted = !_toggleStates.mute;
-			_api.jwSetMute(muted);
-			if (!muted && _currentVolume === 0) {
-				_api.jwSetVolume(20);
-			}
-			_volumeHandler();
-		}
-
-		function _hideOverlays(exception) {
-			utils.foreach(_overlays, function(i, overlay) {
-				if (i != exception) {
-					if (i == "cc") {
-						_clearCcTapTimeout();
-					}
-					if (i == "hd") {
-						_clearHdTapTimeout();
-					}
-					overlay.hide();
-				}
-			});
-		}
-		
-		function _toggleTimesDisplay(state) {
-			if (!_controlbar || !_elements.alt) {
-				return;
-			}
-
-			if (state === undefined) {
-				state = (_controlbar.parentNode && _controlbar.parentNode.clientWidth >= 320);
-			}
-
-			if (state) {
-				_css.style(_jwhidden, NOT_HIDDEN);
-			} else {
-				_css.style(_jwhidden, HIDDEN);
-			}
-		}
-
-		function _showVolume() {
-			if (_audioMode || _instreamMode) return;
-			_css.block(_id); // unblock on position overlay
-			_volumeOverlay.show();
-			_positionOverlay('volume', _volumeOverlay);
-			_hideOverlays('volume');
-		}
-		
-		function _volume(pct) {
-			_setVolume(pct);
-			if (pct < 0.1) pct = 0;
-			if (pct > 0.9) pct = 1;
-			_api.jwSetVolume(pct * 100);
-		}
-		
-		function _seek(pct) {
-			var position;
-			if (_activeCue) {
-				pct = _activeCue.position;
-				if (pct.toString().slice(-1) === '%') {
-					// percent string
-					position = _duration * parseFloat(pct.slice(0, -1)) / 100;
-				} else {
-					// time value
-					position = parseFloat(pct);
-				}
-			} else {
-				// pct is normalized 0-1.0
-				position = pct * _duration;
-			}
-			_api.jwSeek(position);
-		}
-		
-		function _fullscreen() {
-			_api.jwSetFullscreen();
-		}
-
-		function _next() {
-			_api.jwPlaylistNext();
-		}
-
-		function _prev() {
-			_api.jwPlaylistPrev();
-		}
-
-		function _toggleButton(name, state) {
-			if (!utils.exists(state)) {
-				state = !_toggleStates[name];
-			}
-			if (_elements[name]) {
-				_elements[name].className = 'jw' + name + (state ? " jwtoggle jwtoggling" : " jwtoggling");
-				// Use the jwtoggling class to temporarily disable the animation
-				setTimeout(function() {
-					_elements[name].className = _elements[name].className.replace(" jwtoggling", EMPTY); 
-				}, 100);
-			}
-			_toggleStates[name] = state;
-		}
-
-		function _buildText(name) {
-			var style = {},
-				skinName = (name == "alt") ? "elapsed" : name,
-				skinElement = _getSkinElement(skinName+"Background");
-			if (skinElement.src) {
-				var element = _createSpan();
-				element.id = _createElementId(_id, name);
-				if (name == "elapsed" || name == "duration") {
-					element.className = "jwtext jw" + name + " jwhidden";
-					_jwhidden.push(element);
-				} else {
-					element.className = "jwtext jw" + name;
-				}
-				style.background = "url(" + skinElement.src + ") repeat-x center";
-				style['background-size'] = _elementSize(_getSkinElement("background"));
-				_css.style(element, style);
-				element.innerHTML = (name != "alt") ? "00:00" : EMPTY;
-				
-				_elements[name] = element;
-				return element;
-			}
-			return null;
-		}
-
-		function _buildDivider(divider) {
-			var element = _buildImage(divider.name);
-			if (!element) {
-				element = _createSpan();
-				element.className = "jwblankDivider";
-			}
-			if (divider.className) element.className += " " + divider.className;
-			return element;
-		}
-		
-		function _showHd() {
-			if (_levels && _levels.length > 2) {
-				if (_hdTimer) {
-					clearTimeout(_hdTimer);
-					_hdTimer = UNDEFINED;
-				}
-				_css.block(_id); // unblock on position overlay
-				_hdOverlay.show();
-				_positionOverlay('hd', _hdOverlay);
-				_hideOverlays('hd');
-			}
-		}
-		
-		function _showCc() {
-			if (_captions && _captions.length > 2) {
-				if (_ccTimer) {
-					clearTimeout(_ccTimer);
-					_ccTimer = UNDEFINED;
-				}
-				_css.block(_id); // unblock on position overlay
-				_ccOverlay.show();
-				_positionOverlay('cc', _ccOverlay);
-				_hideOverlays('cc');
-			}
-		}
-
-		function _switchLevel(newlevel) {
-			if (newlevel >= 0 && newlevel < _levels.length) {
-				_api.jwSetCurrentQuality(newlevel);
-				_clearHdTapTimeout();
-				_hdOverlay.hide();
-			}
-		}
-		
-		function _switchCaption(newcaption) {
-			if (newcaption >= 0 && newcaption < _captions.length) {
-				_api.jwSetCurrentCaptions(newcaption);
-				_clearCcTapTimeout();
-				_ccOverlay.hide();
-			}
-		}
-
-		function _cc() {
-			if (_captions.length != 2) return;
-			_switchCaption((_currentCaptions + 1) % 2); 
-		}
-
-		function _hd() {
-			if (_levels.length != 2) return;
-			_switchLevel((_currentQuality + 1) % 2);
-		}
-
-		function _cast() {
-			if (_castState.active) {
-				_api.jwStopCasting();
-			} else {
-				_api.jwStartCasting();
-			}
-		}
-		
-		function _buildSlider(name) {
-			if (_isMobile && name.indexOf("volume") === 0) return;
-			
-			var slider = _createSpan(),
-				vertical = name == "volume",
-				skinPrefix = name + (name=="time"?"Slider":EMPTY),
-				capPrefix = skinPrefix + "Cap",
-				left = vertical ? "Top" : "Left",
-				right = vertical ? "Bottom" : "Right",
-				capLeft = _buildImage(capPrefix + left, NULL, FALSE, FALSE, vertical),
-				capRight = _buildImage(capPrefix + right, NULL, FALSE, FALSE, vertical),
-				rail = _buildSliderRail(name, vertical, left, right),
-				capLeftSkin = _getSkinElement(capPrefix+left),
-				capRightSkin = _getSkinElement(capPrefix+left);
-				//railSkin = _getSkinElement(name+"SliderRail");
-			
-			slider.className = "jwslider jw" + name;
-			
-			if (capLeft) _appendChild(slider, capLeft);
-			_appendChild(slider, rail);
-			if (capRight) {
-				if (vertical) capRight.className += " jwcapBottom";
-				_appendChild(slider, capRight);
-			}
-
-			_css(_internalSelector(".jw" + name + " .jwrail"), {
-				left:   vertical ? EMPTY : capLeftSkin.width,
-				right:  vertical ? EMPTY : capRightSkin.width,
-				top:    vertical ? capLeftSkin.height : EMPTY,
-				bottom: vertical ? capRightSkin.height : EMPTY,
-				width:  vertical ? JW_CSS_100PCT : EMPTY,
-				height: vertical ? "auto" : EMPTY
-			});
-
-			_elements[name] = slider;
-			slider.vertical = vertical;
-
-			if (name == "time") {
-				_timeOverlay = new html5.overlay(_id+"_timetooltip", _skin);
-				_timeOverlayThumb = new html5.thumbs(_id+"_thumb");
-				_timeOverlayText = _createElement("div");
-				_timeOverlayText.className = "jwoverlaytext";
-				_timeOverlayContainer = _createElement("div");
-				_appendChild(_timeOverlayContainer, _timeOverlayThumb.element());
-				_appendChild(_timeOverlayContainer, _timeOverlayText);
-				_timeOverlay.setContents(_timeOverlayContainer);
-				_timeRail = rail;
-				_setTimeOverlay(0);
-				_appendChild(rail, _timeOverlay.element());
-				_styleTimeSlider(slider);
-				_setProgress(0);
-				_setBuffer(0);
-			} else if (name.indexOf("volume")===0) {
-				_styleVolumeSlider(slider, vertical, left, right);
-			}
-			
-			return slider;
-		}
-		
-		function _buildSliderRail(name, vertical, left, right) {
-			var rail = _createSpan(),
-				railElements = ['Rail', 'Buffer', 'Progress'],
-				progressRail,
-				sliderPrefix;
-			
-			rail.className = "jwrail";
-
-			for (var i=0; i<railElements.length; i++) {
-				sliderPrefix = (name=="time"?"Slider":EMPTY);
-				var prefix = name + sliderPrefix + railElements[i],
-					element = _buildImage(prefix, NULL, !vertical, (name.indexOf("volume")===0), vertical),
-					capLeft = _buildImage(prefix + "Cap" + left, NULL, FALSE, FALSE, vertical),
-					capRight = _buildImage(prefix + "Cap" + right, NULL, FALSE, FALSE, vertical),
-					capLeftSkin = _getSkinElement(prefix + "Cap" + left),
-					capRightSkin = _getSkinElement(prefix + "Cap" + right);
-
-				if (element) {
-					var railElement = _createSpan();
-					railElement.className = "jwrailgroup " + railElements[i];
-					if (capLeft) _appendChild(railElement, capLeft);
-					_appendChild(railElement, element);
-					if (capRight) { 
-						_appendChild(railElement, capRight);
-						capRight.className += " jwcap" + (vertical ? "Bottom" : "Right");
-					}
-					
-					_css(_internalSelector(".jwrailgroup." + railElements[i]), {
-						'min-width': (vertical ? EMPTY : capLeftSkin.width + capRightSkin.width)
-					});
-					railElement.capSize = vertical ? capLeftSkin.height + capRightSkin.height : capLeftSkin.width + capRightSkin.width;
-					
-					_css(_internalSelector("." + element.className), {
-						left: vertical ? EMPTY : capLeftSkin.width,
-						right: vertical ? EMPTY : capRightSkin.width,
-						top: vertical ? capLeftSkin.height : EMPTY,
-						bottom: vertical ? capRightSkin.height : EMPTY,
-						height: vertical ? "auto" : EMPTY
-					});
-
-					if (i == 2) progressRail = railElement;
-					
-					if (i == 2 && !vertical) {
-						var progressContainer = _createSpan();
-						progressContainer.className = "jwprogressOverflow";
-						_appendChild(progressContainer, railElement);
-						_elements[prefix] = progressContainer;
-						_appendChild(rail, progressContainer);
-					} else {
-						_elements[prefix] = railElement;
-						_appendChild(rail, railElement);
-					}
-				}
-			}
-			
-			var thumb = _buildImage(name + sliderPrefix + "Thumb", NULL, FALSE, FALSE, vertical);
-			if (thumb) {
-				_css(_internalSelector('.'+thumb.className), {
-					opacity: name == "time" ? 0 : 1,
-					'margin-top': vertical ? thumb.skin.height / -2 : EMPTY
-				});
-				
-				thumb.className += " jwthumb";
-				_appendChild(vertical && progressRail ? progressRail : rail, thumb);
-			}
-			
-			if (!_isMobile) {
-				var sliderName = name;
-				if (sliderName == "volume" && !vertical) sliderName += "H";
-				rail.addEventListener('mousedown', _sliderMouseDown(sliderName), FALSE);
-			}
-			else {
-				var railTouch = new utils.touch(rail);
-				railTouch.addEventListener(utils.touchEvents.DRAG_START, _sliderDragStart);
-				railTouch.addEventListener(utils.touchEvents.DRAG, _sliderDragEvent);
-				railTouch.addEventListener(utils.touchEvents.DRAG_END, _sliderDragEvent);
-				railTouch.addEventListener(utils.touchEvents.TAP, _sliderTapEvent);
-			}
-			
-			if (name == "time" && !_isMobile) {
-				rail.addEventListener('mousemove', _showTimeTooltip, FALSE);
-				rail.addEventListener('mouseout',  _hideTimeTooltip, FALSE);
-			}
-			
-			_elements[name+'Rail'] = rail;
-			
-			return rail;
-		}
-		
-		function _idle() {
-			var currentState = _api.jwGetState();
-			return (currentState == states.IDLE); 
-		}
-
-		function _killSelect(evt) {
-			evt.preventDefault();
-			DOCUMENT.onselectstart = function () { return FALSE; };
-		}
-
-		function _draggingStart(name) {
-			_draggingEnd();
-			_dragging = name;
-			WINDOW.addEventListener('mouseup', _sliderMouseEvent, FALSE);
-		}
-
-		function _draggingEnd() {
-			WINDOW.removeEventListener('mouseup', _sliderMouseEvent);
-			_dragging = NULL;
-		}
-
-		function _sliderDragStart() {
-			_elements.timeRail.className = 'jwrail';
-			if (!_idle()) {
-				_api.jwSeekDrag(TRUE);
-				_draggingStart('time');
-				_showTimeTooltip();
-				_this.sendEvent(events.JWPLAYER_USER_ACTION);
-			}
-		}
-
-		function _sliderDragEvent(evt) {
-			if (!_dragging) return;
-
-			var rail = _elements[_dragging].querySelector('.jwrail'),
-				railRect = utils.bounds(rail),
-				pct = evt.x / railRect.width;
-			if (pct > 100) {
-				pct = 100;
-			}
-			if (evt.type == utils.touchEvents.DRAG_END) {
-				_api.jwSeekDrag(FALSE);
-				_elements.timeRail.className = "jwrail";
-				_draggingEnd();
-				_sliderMapping.time(pct);
-				_hideTimeTooltip();
-				_this.sendEvent(events.JWPLAYER_USER_ACTION);
-			}
-			else {
-				_setProgress(pct);
-				if (_position - _lastSeekTime > 500) {
-					_lastSeekTime = _position;
-					_sliderMapping.time(pct);
-				}
-				_this.sendEvent(events.JWPLAYER_USER_ACTION);
-			}
-		}
-
-		function _sliderTapEvent(evt) {
-			var rail = _elements.time.querySelector('.jwrail'),
-				railRect = utils.bounds(rail),
-				pct = evt.x / railRect.width;		
-			if (pct > 100) {
-				pct = 100;
-			}
-			if (!_idle()) {
-				_sliderMapping.time(pct);
-				_this.sendEvent(events.JWPLAYER_USER_ACTION);
-			}
-		}
-
-		function _sliderMouseDown(name) {
-			return function(evt) {
-				if (evt.button)
-					return;
-				
-				_elements[name+'Rail'].className = "jwrail";
-				
-				if (name === "time") {
-					if (!_idle()) {
-						_api.jwSeekDrag(TRUE);
-						_draggingStart(name);
-					}
-				} else {
-					_draggingStart(name);
-				}
-			};
-		}
-		
-		function _sliderMouseEvent(evt) {
-
-			if (!_dragging || evt.button) {
-				return;
-			}
-			
-			var rail = _elements[_dragging].querySelector('.jwrail'),
-				railRect = utils.bounds(rail),
-				name = _dragging,
-				pct  = _elements[name].vertical ? (railRect.bottom - evt.pageY) / railRect.height : (evt.pageX - railRect.left) / railRect.width;
-			
-			if (evt.type == 'mouseup') {
-				if (name == "time") {
-					_api.jwSeekDrag(FALSE);
-				}
-
-				_elements[name+'Rail'].className = "jwrail";
-				_draggingEnd();
-				_sliderMapping[name.replace("H", EMPTY)](pct);
-			} else {
-				if (_dragging == "time") {
-					_setProgress(pct);
-				} else {
-					_setVolume(pct);
-				}
-				if (_position - _lastSeekTime > 500) {
-					_lastSeekTime = _position;
-					_sliderMapping[_dragging.replace("H", EMPTY)](pct);
-				}
-			}
-			return false;
-		}
-
-		function _showTimeTooltip(evt) {
-			if (evt) {
-				_positionTimeTooltip.apply(this, arguments);
-			}
-
-			if (_timeOverlay && _duration && !_audioMode && !_isMobile) {
-				_css.block(_id); // unblock on position overlay
-				_timeOverlay.show();
-				_positionOverlay('time', _timeOverlay);
-			}
-		}
-		
-		function _hideTimeTooltip() {
-			WINDOW.removeEventListener('mousemove', _sliderMouseEvent);
-
-			if (_timeOverlay) {
-				_timeOverlay.hide();
-			}
-		}
-
-		function _positionTimeTooltip(evt) {
-			_cbBounds   = utils.bounds(_controlbar);
-			_railBounds = utils.bounds(_timeRail);
-
-			if (!_railBounds || _railBounds.width === 0) {
-				return;
-			}
-
-			var position = (evt.pageX ? (evt.pageX - _railBounds.left) : evt.x);
-
-			_timeOverlay.positionX(Math.round(position));
-			_setTimeOverlay(_duration * position / _railBounds.width);
-		}
-		
-		var _setTimeOverlay = (function() {
-			var lastText;
-
-			var thumbLoadedCallback = function(width) {
-				_css.style(_timeOverlay.element(), {
-					'width': width
-				});
-				_positionOverlay('time', _timeOverlay);
-			};
-
-			return function(sec) {
-				var thumbUrl = _timeOverlayThumb.updateTimeline(sec, thumbLoadedCallback);
-
-				var text;
-				if (_activeCue) {
-					text = _activeCue.text;
-					if (text && (text !== lastText)) {
-						lastText = text;
-						_css.style(_timeOverlay.element(), {
-							'width': (text.length > 32) ? 160: EMPTY
-						});
-					}
-				} else {
-					text = utils.timeFormat(sec);
-					if (!thumbUrl) {
-						_css.style(_timeOverlay.element(), {
-							'width': EMPTY
-						});
-					}
-				}
-				if (_timeOverlayText.innerHTML !== text) {
-					_timeOverlayText.innerHTML = text;
-				}
-				_positionOverlay('time', _timeOverlay);
-			};
-		})();
-		
-		function _styleTimeSlider() {
-			if (!_elements.timeSliderRail) {
-				_css.style(_elements.time, HIDDEN);
-			}
-
-			if (_elements.timeSliderThumb) {
-				_css.style(_elements.timeSliderThumb, {
-					'margin-left': (_getSkinElement("timeSliderThumb").width/-2)
-				});
-			}
-
-			var cueClass = "timeSliderCue", 
-				cue = _getSkinElement(cueClass),
-				cueStyle = {
-					'z-index': 1
-				};
-			
-			if (cue && cue.src) {
-				_buildImage(cueClass);
-				cueStyle['margin-left'] = cue.width / -2;
-			} else {
-				cueStyle.display = JW_CSS_NONE;
-			}
-			_css(_internalSelector(".jw" + cueClass), cueStyle);
-			
-			_setBuffer(0);
-			_setProgress(0);
-		}
-		
-		function _addCue(timePos, text) {
-			// test digits or percent
-			if (/^[\d\.]+%?$/.test(timePos.toString())) {
-				var cueElem = _buildImage("timeSliderCue"),
-					rail = _elements.timeSliderRail,
-					cue = {
-						position: timePos,
-						text: text,
-						element: cueElem
-					};
-				
-				if (cueElem && rail) {
-					rail.appendChild(cueElem);
-					cueElem.addEventListener("mouseover", function() { _activeCue = cue; }, false);
-					cueElem.addEventListener("mouseout",  function() { _activeCue = NULL; }, false);
-					_cues.push(cue);
-				}
-				
-			}
-			_drawCues();
-		}
-		
-		function _drawCues() {
-			utils.foreach(_cues, function(idx, cue) {
-				var style = {};
-				if (cue.position.toString().slice(-1) === '%') {
-					style.left = cue.position;
-				} else {
-					if (_duration > 0) {
-						style.left = (100 * cue.position / _duration).toFixed(2) + '%';
-						style.display = null;
-					} else {
-						style.left = 0;
-						style.display = 'none';
-					}
-				}
-				_css.style(cue.element, style);
-			});
-		}
-		
-		function _removeCues() {
-			var rail = _elements.timeSliderRail;
-			utils.foreach(_cues, function(idx, cue) {
-				rail.removeChild(cue.element);
-			});
-			_cues.length = 0;
-		}
-		
-		_this.setText = function(text) {
-			_css.block(_id); //unblock on redraw
-			var jwalt = _elements.alt,
-				jwtime = _elements.time;
-			if (!_elements.timeSliderRail) {
-				_css.style(jwtime, HIDDEN);
-			} else {
-				_css.style(jwtime, text ? HIDDEN : SHOWING);
-			}
-			if (jwalt) {
-				_css.style(jwalt, text ? SHOWING : HIDDEN);
-				jwalt.innerHTML = text || EMPTY;
-			}
-			_redraw();
-		};
-		
-		function _styleVolumeSlider(slider, vertical, left, right) {
-			var prefix = "volume" + (vertical ? EMPTY : "H"),
-				direction = vertical ? "vertical" : "horizontal";
-			
-			_css(_internalSelector(".jw"+prefix+".jw" + direction), {
-				width: _getSkinElement(prefix+"Rail", vertical).width + (vertical ? 0 : 
-					(_getSkinElement(prefix+"Cap"+left).width + 
-					_getSkinElement(prefix+"RailCap"+left).width +
-					_getSkinElement(prefix+"RailCap"+right).width + 
-					_getSkinElement(prefix+"Cap"+right).width)
-				),
-				height: vertical ? (
-					_getSkinElement(prefix+"Cap"+left).height + 
-					_getSkinElement(prefix+"Rail").height + 
-					_getSkinElement(prefix+"RailCap"+left).height + 
-					_getSkinElement(prefix+"RailCap"+right).height + 
-					_getSkinElement(prefix+"Cap"+right).height
-				) : EMPTY
-			});
-			
-			slider.className += " jw" + direction;
-		}
-		
-		var _groups = {};
-		
-		function _buildLayout() {
-			_buildGroup("left");
-			_buildGroup("center");
-			_buildGroup("right");
-			_appendChild(_controlbar, _groups.left);
-			_appendChild(_controlbar, _groups.center);
-			_appendChild(_controlbar, _groups.right);
-			_buildOverlays();
-			
-			_css.style(_groups.right, {
-				right: _getSkinElement("capRight").width
-			});
-		}
-
-		function _buildOverlays() {
-			if (_elements.hd) {
-				_hdOverlay = new html5.menu('hd', _id+"_hd", _skin, _switchLevel);
-				if (!_isMobile) {
-					_addOverlay(_hdOverlay, _elements.hd, _showHd, _setHdTimer);
-				}
-				else {
-					_addMobileOverlay(_hdOverlay, _elements.hd, _showHd, "hd");
-				}
-				_overlays.hd = _hdOverlay;
-			}
-			if (_elements.cc) {
-				_ccOverlay = new html5.menu('cc', _id+"_cc", _skin, _switchCaption);
-				if (!_isMobile) {
-					_addOverlay(_ccOverlay, _elements.cc, _showCc, _setCcTimer);
-				}
-				else {
-					_addMobileOverlay(_ccOverlay, _elements.cc, _showCc, "cc");	
-				}
-				_overlays.cc = _ccOverlay;
-			}
-			if (_elements.mute && _elements.volume && _elements.volume.vertical) {
-				_volumeOverlay = new html5.overlay(_id+"_volumeoverlay", _skin);
-				_volumeOverlay.setContents(_elements.volume);
-				_addOverlay(_volumeOverlay, _elements.mute, _showVolume);
-				_overlays.volume = _volumeOverlay;
-			}
-		}
-		
-		function _setCcTimer() {
-			_ccTimer = setTimeout(_ccOverlay.hide, 500);
-		}
-
-		function _setHdTimer() {
-			_hdTimer = setTimeout(_hdOverlay.hide, 500);
-		}
-
-		function _addOverlay(overlay, button, hoverAction, timer) {
-			if (_isMobile) return;
-			var element = overlay.element();
-			_appendChild(button, element);
-			button.addEventListener('mousemove', hoverAction, FALSE);
-			if (timer) {
-				button.addEventListener('mouseout', timer, FALSE);	
-			}
-			else {
-				button.addEventListener('mouseout', overlay.hide, FALSE);
-			}
-			_css.style(element, {
-				left: '50%'
-			});
-		}
-
-		function _addMobileOverlay(overlay, button, tapAction, name) {
-			if (!_isMobile) return;
-			var element = overlay.element();
-			_appendChild(button, element);
-			var buttonTouch = new utils.touch(button); 
-			buttonTouch.addEventListener(utils.touchEvents.TAP, function() {
-				_overlayTapHandler(overlay, tapAction, name);
-			});
-		}
-
-		function _overlayTapHandler(overlay, tapAction, name) {
-			if (name == "cc") {
-				if (_captions.length == 2) tapAction = _cc;
-				if (_ccTapTimer) {
-					_clearCcTapTimeout();
-					overlay.hide();
-				}
-				else {
-					_ccTapTimer = setTimeout(function () {
-						overlay.hide(); 
-						_ccTapTimer = UNDEFINED;
-					}, 4000);
-					tapAction();
-				}
-				_this.sendEvent(events.JWPLAYER_USER_ACTION);
-			}
-			else if (name == "hd") {
-				if (_levels.length == 2) tapAction = _hd;
-				if (_hdTapTimer) {
-					_clearHdTapTimeout();
-					overlay.hide();
-				}
-				else {
-					_hdTapTimer = setTimeout(function () {
-						overlay.hide(); 
-						_hdTapTimer = UNDEFINED;
-					}, 4000);
-					tapAction();
-				}
-				_this.sendEvent(events.JWPLAYER_USER_ACTION);
-			}	
-		}
-		
-		function _buildGroup(pos) {
-			var elem = _createSpan();
-			elem.className = "jwgroup jw" + pos;
-			_groups[pos] = elem;
-			if (_layout[pos]) {
-				_buildElements(_layout[pos], _groups[pos],pos);
-			}
-		}
-		
-		function _buildElements(group, container,pos) {
-			if (group && group.elements.length > 0) {
-				for (var i=0; i<group.elements.length; i++) {
-					var element = _buildElement(group.elements[i], pos);
-					if (element) {
-						if (group.elements[i].name == "volume" && element.vertical) {
-							_volumeOverlay = new html5.overlay(_id+"_volumeOverlay", _skin);
-							_volumeOverlay.setContents(element);
-						} else {
-							_appendChild(container, element);
-						}
-					}
-				}
-			}
-		}
-
-		function _redraw() {
-			clearTimeout(_redrawTimeout);
-			_redrawTimeout = setTimeout(_this.redraw, 0);
-		}
-
-		_this.redraw = function(resize) {
-			_css.block(_id);
-
-			if (resize && _this.visible) {
-				_this.show(TRUE);
-			}
-			_createStyles();
-
-			// ie <= IE10 does not allow fullscreen from inside an iframe. Hide the FS button.
-			var ieIframe = (top !== window.self) && utils.isMSIE();
-			var casting = _castState.active;
-			_css.style(_elements.fullscreen, {
-				display: (_audioMode || casting || _hideFullscreen || ieIframe) ? JW_CSS_NONE : EMPTY
-			});
-
-			// TODO: hide these all by default (global styles at bottom), and update using classes when model changes:
-			// jwinstream, jwaudio, jwhas-hd, jwhas-cc (see jwcancast)
-			_css.style(_elements.volumeH, {
-				display: _audioMode || _instreamMode ? JW_CSS_BLOCK : JW_CSS_NONE
-			});
-			var maxWidth = _settings.maxwidth|0;
-			if (maxWidth) {
-				if (_controlbar.parentNode && utils.isIE()) {
-					if (!_audioMode &&  _controlbar.parentNode.clientWidth > maxWidth + (_settings.margin|0 * 2)) {
-						_css.style(_controlbar,{width:maxWidth});
-					} else {
-						_css.style(_controlbar,{width:EMPTY});
-					}
-				}
-			}
-			
-			if (_volumeOverlay) {
-				_css.style(_volumeOverlay.element(), {
-					display: !(_audioMode || _instreamMode) ? JW_CSS_BLOCK : JW_CSS_NONE
-				});
-			}
-			_css.style(_elements.hd, {
-				display: !_audioMode && !casting && _hasHD() ? EMPTY : JW_CSS_NONE
-			});
-			_css.style(_elements.cc, {
-				display: !_audioMode && !casting && _hasCaptions() ? EMPTY : JW_CSS_NONE
-			});
-			
-			
-
-			_drawCues();
-
-			// utils.foreach(_overlays, _positionOverlay);
-
-			_css.unblock(_id);
-
-			if (_this.visible) {
-				var capLeft = _getSkinElement("capLeft"),
-					capRight = _getSkinElement("capRight"),
-					centerCss = {
-						left:  Math.round(utils.parseDimension(_groups.left.offsetWidth) + capLeft.width),
-						right: Math.round(utils.parseDimension(_groups.right.offsetWidth) + capRight.width)
-					};
-				_css.style(_groups.center, centerCss);
-			}
-		};
-		
-		function _updateNextPrev() {
-			if (!_adMode && _api.jwGetPlaylist().length > 1 && !_sidebarShowing()) {
-				_css.style(_elements.next, NOT_HIDDEN);
-				_css.style(_elements.prev, NOT_HIDDEN);
-			} else {
-				_css.style(_elements.next, HIDDEN);
-				_css.style(_elements.prev, HIDDEN);
-			}
-		}
-
-		function _positionOverlay(name, overlay) {
-			if (!_cbBounds) {
-				_cbBounds = utils.bounds(_controlbar);
-			}
-			var forceRedraw = true;
-			overlay.constrainX(_cbBounds, forceRedraw);
-		}
-		
-
-		_this.audioMode = function(mode) {
-			if (mode !== UNDEFINED && mode !== _audioMode) {
-				_audioMode = !!mode;
-				_redraw();
-			}
-			return _audioMode;
-		};
-		
-		_this.instreamMode = function(mode) {
-			if (mode !== UNDEFINED && mode !== _instreamMode) {
-				_instreamMode = !!mode;
-				// TODO: redraw
-				_css.style(_elements.cast, _instreamMode ? HIDDEN : NOT_HIDDEN);
-			}
-			return _instreamMode;
-		};
-
-		_this.adMode = function(mode) {
-			if (mode !== UNDEFINED && mode !== _adMode) {
-				_adMode = !!mode;
-				if (mode) {
-					_removeFromArray(_jwhidden, _elements.elapsed);
-					_removeFromArray(_jwhidden, _elements.duration);
-				} else {
-					_addOnceToArray(_jwhidden, _elements.elapsed);
-					_addOnceToArray(_jwhidden, _elements.duration);
-				}
-				_css.style([
-					_elements.cast,
-					_elements.elapsed,
-					_elements.duration
-				], mode ? HIDDEN : NOT_HIDDEN);
->>>>>>> 9703d854
 
                 _updateNextPrev();
             }
@@ -3320,8 +1739,7 @@
             if (name.indexOf('volume') === 0) {
                 if (name.indexOf('volumeH') === 0) {
                     newname = name.replace('volumeH', 'volume');
-                }
-                else {
+                } else {
                     component = 'tooltip';
                 }
             }
