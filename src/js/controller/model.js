define([
    'utils/helpers',
    'providers/providers',
    'controller/qoe',
    'utils/underscore',
    'utils/backbone.events',
    'utils/simplemodel',
    'events/events',
    'events/states'
], function(utils, Providers, QOE, _, Events, SimpleModel, events, states) {

    // Represents the state of the player
    var Model = function() {
        var _this = this;
        var _providers;
        var _provider;
        var _beforecompleted = false;
        var _attached = true;
        var _currentProvider = utils.noop;

        this.mediaController = _.extend({}, Events);
        this.mediaModel = new MediaModel();

        QOE.model(this);

        this.set('mediaModel', this.mediaModel);

        this.setup = function(config) {

            _.extend(this.attributes, config, {
                // always start on first playlist item
                item: 0,
                itemMeta: {},
                // Initial state, upon setup
                state: states.IDLE,
                // Initially we don't assume Flash is needed
                flashBlocked: false,
                fullscreen: false,
                scrubbing: false,
                viewSetup: false,
                duration: 0,
                position: 0,
                buffer: 0
            });

            this.updateProviders();

            return this;
        };

        this.getConfiguration = function() {
            return _.omit(this.clone(), ['mediaModel']);
        };

        this.updateProviders = function() {
            _providers = new Providers(this.getConfiguration());
        };

        function _videoEventHandler(type, data) {
            var evt = _.extend({}, data, { type: type });
            var mediaModel = this.mediaModel;
            switch (type) {
                case 'flashThrottle':
                    var throttled = (data.state !== 'resume');
                    this.set('flashThrottle', throttled);
                    this.set('flashBlocked', throttled);
                    break;
                case 'flashBlocked':
                    this.set('flashBlocked', true);
                    return;
                case 'flashUnblocked':
                    this.set('flashBlocked', false);
                    return;
                case 'volume':
                    this.set(type, data[type]);
                    return;
                case 'mute':
                    if (!this.get('autostartMuted')) {
                        // Don't persist mute state with muted autostart
                        this.set(type, data[type]);
                    }
                    return;
                case events.JWPLAYER_MEDIA_TYPE:
                    if (mediaModel.get('mediaType') !== data.mediaType) {
                        mediaModel.set('mediaType', data.mediaType);
                        this.mediaController.trigger(type, evt);
                    }
                    return;
                case events.JWPLAYER_PLAYER_STATE:
                    mediaModel.set('state', data.newstate);

                    // This "return" is important because
                    //  we are choosing to not propagate this event.
                    //  Instead letting the master controller do so
                    return;
                case events.JWPLAYER_MEDIA_BUFFER:
                    this.set('buffer', data.bufferPercent);
                /* falls through */
                case events.JWPLAYER_MEDIA_META:
                    var duration = data.duration;
                    if (_.isNumber(duration) && !_.isNaN(duration)) {
                        mediaModel.set('duration', duration);
                        this.set('duration', duration);
                    }
                    break;
                case events.JWPLAYER_MEDIA_BUFFER_FULL:
                    // media controller
                    if (mediaModel.get('playAttempt')) {
                        this.playVideo();
                    } else {
                        mediaModel.on('change:playAttempt', function() {
                            this.playVideo();
                        }, this);
                    }
                    break;
                case events.JWPLAYER_MEDIA_TIME:
                    mediaModel.set('position', data.position);
                    this.set('position', data.position);
                    if (_.isNumber(data.duration)) {
                        mediaModel.set('duration', data.duration);
                        this.set('duration', data.duration);
                    }
                    break;
                case events.JWPLAYER_PROVIDER_CHANGED:
                    this.set('provider', _provider.getName());
                    break;
                case events.JWPLAYER_MEDIA_LEVELS:
                    this.setQualityLevel(data.currentQuality, data.levels);
                    mediaModel.set('levels', data.levels);
                    break;
                case events.JWPLAYER_MEDIA_LEVEL_CHANGED:
                    this.setQualityLevel(data.currentQuality, data.levels);
                    this.persistQualityLevel(data.currentQuality, data.levels);
                    break;
                case events.JWPLAYER_MEDIA_COMPLETE:
                    _beforecompleted = true;
                    this.mediaController.trigger(events.JWPLAYER_MEDIA_BEFORECOMPLETE, evt);
                    if (_attached) {
                        this.playbackComplete();
                    }
                    return;

                case events.JWPLAYER_AUDIO_TRACKS:
                    this.setCurrentAudioTrack(data.currentTrack, data.tracks);
                    mediaModel.set('audioTracks', data.tracks);
                    break;
                case events.JWPLAYER_AUDIO_TRACK_CHANGED:
                    this.setCurrentAudioTrack(data.currentTrack, data.tracks);
                    break;
                case 'subtitlesTrackChanged':
                    this.persistVideoSubtitleTrack(data.currentTrack, data.tracks);
                    break;
                case 'visualQuality':
                    var visualQuality = _.extend({}, data);
                    mediaModel.set('visualQuality', visualQuality);
                    break;
                case 'autoplayFailed':
                    this.set('autostartFailed', true);
                    if (mediaModel.get('state') === states.PLAYING) {
                        mediaModel.set('state', states.PAUSED);
                    }
                    break;
                default:
                    break;
            }

            this.mediaController.trigger(type, evt);
        }

        this.setQualityLevel = function(quality, levels) {
            if (quality > -1 && levels.length > 1 && _provider.getName().name !== 'youtube') {
                this.mediaModel.set('currentLevel', parseInt(quality));

            }
        };

        this.persistQualityLevel = function(quality, levels) {
            var currentLevel = levels[quality] || {};
            var label = currentLevel.label;
            this.set('qualityLabel', label);
        };

        this.setCurrentAudioTrack = function(currentTrack, tracks) {
            if (currentTrack > -1 && tracks.length > 0 && currentTrack < tracks.length) {
                this.mediaModel.set('currentAudioTrack', parseInt(currentTrack));
            }
        };

        this.onMediaContainer = function() {
            var container = this.get('mediaContainer');
            _currentProvider.setContainer(container);
        };

        this.changeVideoProvider = function(Provider) {
            this.off('change:mediaContainer', this.onMediaContainer);

            if (_provider) {
                _provider.off(null, null, this);
                if (_provider.getContainer()) {
                    _provider.remove();
                }
                delete _provider.instreamMode;
            }

            if (!Provider) {
                _provider = _currentProvider = Provider;
                this.set('provider', undefined);
                return;
            }

            _currentProvider = new Provider(_this.get('id'), _this.getConfiguration());

            var container = this.get('mediaContainer');
            if (container) {
                _currentProvider.setContainer(container);
            } else {
                this.once('change:mediaContainer', this.onMediaContainer);
            }

            this.set('provider', _currentProvider.getName());

            if (_currentProvider.getName().name.indexOf('flash') === -1) {
                this.set('flashThrottle', undefined);
                this.set('flashBlocked', false);
            }

            _provider = _currentProvider;
            _provider.volume(_this.get('volume'));

            // Mute the video if autostarting on mobile. Otherwise, honor the model's mute value
            _provider.mute(this.autoStartOnMobile() || _this.get('mute'));

            _provider.on('all', _videoEventHandler, this);

            if (this.get('instreamMode') === true) {
                _provider.instreamMode = true;
            }

            this.set('renderCaptionsNatively', _provider.renderNatively);
        };

        this.checkComplete = function() {
            return _beforecompleted;
        };

        this.detachMedia = function() {
            _attached = false;
            _provider.off('all', _videoEventHandler, this);
            return _provider.detachMedia();
        };

        this.attachMedia = function() {
            _attached = true;
            _provider.off('all', _videoEventHandler, this);
            _provider.on('all', _videoEventHandler, this);
            if (_beforecompleted) {
                this.playbackComplete();
            }

            return _provider.attachMedia();
        };

        this.playbackComplete = function() {
            _beforecompleted = false;
            _provider.setState(states.COMPLETE);
            this.mediaController.trigger(events.JWPLAYER_MEDIA_COMPLETE, {});
        };

        this.destroy = function() {
            this.off();
            if (_provider) {
                _provider.off(null, null, this);
                _provider.destroy();
            }
        };

        this.getVideo = function() {
            return _provider;
        };

        this.setFullscreen = function(state) {
            state = !!state;
            if (state !== _this.get('fullscreen')) {
                _this.set('fullscreen', state);
            }
        };

        // Give the option for a provider to be forced
        this.chooseProvider = function(source) {
            // if _providers.choose is null, something went wrong in filtering
            return _providers.choose(source).provider;
        };

        this.setItemIndex = function(index) {
            var playlist = this.get('playlist');

            // If looping past the end, or before the beginning
            index = parseInt(index, 10) || 0;
            index = (index + playlist.length) % playlist.length;

            this.set('item', index);
            this.set('playlistItem', playlist[index]);
            this.setActiveItem(playlist[index]);
        };

        this.setActiveItem = function(item) {
            // Item is actually changing
            this.mediaModel.off();
            this.mediaModel = new MediaModel();
            this.set('itemMeta', {});
            this.set('mediaModel', this.mediaModel);
            this.set('position', item.starttime || 0);
            this.set('minDvrWindow', item.minDvrWindow);
            this.set('duration', (item.duration && utils.seconds(item.duration)) || 0);
            this.setProvider(item);
        };

        this.setProvider = function(item) {
            var source = item && item.sources && item.sources[0];
            if (source === undefined) {
                // source is undefined when resetting index with empty playlist
                return;
            }

            var provider = this.chooseProvider(source);
            // If we are changing video providers
            if (!provider || !(_currentProvider instanceof provider)) {
                _this.changeVideoProvider(provider);
            }

            if (!_currentProvider) {
                return;
            }

            // this allows the providers to preload
            if (_currentProvider.init) {
                _currentProvider.init(item);
            }

            // Listening for change:item won't suffice when loading the same index or file
            // We also can't listen for change:mediaModel because it triggers whether or not
            //  an item was actually loaded
            this.trigger('itemReady', item);
        };

        this.getProviders = function() {
            return _providers;
        };

        this.resetProvider = function() {
            _currentProvider = null;
        };

        this.setVolume = function(volume) {
            volume = Math.round(volume);
            this.set('volume', volume);
            if (_provider) {
                _provider.volume(volume);
            }
            var mute = (volume === 0);
            if (mute !== (this.getMute())) {
                this.setMute(mute);
            }
        };

        this.getMute = function() {
            return this.get('autostartMuted') || this.get('mute');
        };

        this.setMute = function(mute) {
            if (!utils.exists(mute)) {
                mute = !(this.getMute());
            }
            this.set('mute', mute);
            if (_provider) {
                _provider.mute(mute);
            }
            if (!mute) {
                var volume = Math.max(10, this.get('volume'));
                this.set('autostartMuted', false);
                this.setVolume(volume);
            }
        };

        // The model is also the mediaController for now
        this.loadVideo = function(item) {
            if (!item) {
                item = this.get('playlist')[this.get('item')];
            }
            this.set('position', item.starttime || 0);
            this.set('duration', (item.duration && utils.seconds(item.duration)) || 0);
            this.mediaModel.set('playAttempt', true);
            this.mediaController.trigger(events.JWPLAYER_MEDIA_PLAY_ATTEMPT, { playReason: this.get('playReason') });

            _provider.load(item);
        };

        this.stopVideo = function() {
            if (_provider) {
                _provider.stop();
            }
        };

        this.playVideo = function() {
            _provider.play();
        };

        this.persistCaptionsTrack = function() {
            var track = this.get('captionsTrack');

            if (track) {
                // update preference if an option was selected
                this.set('captionLabel', track.name);
            } else {
                this.set('captionLabel', 'Off');
            }
        };


        this.setVideoSubtitleTrack = function(trackIndex, tracks) {
            this.set('captionsIndex', trackIndex);
            /*
             * Tracks could have changed even if the index hasn't.
             * Need to ensure track has data for captionsrenderer.
             */
            if (trackIndex && tracks && trackIndex <= tracks.length && tracks[trackIndex - 1].data) {
                this.set('captionsTrack', tracks[trackIndex - 1]);
            }

            if (_provider && _provider.setSubtitlesTrack) {
                _provider.setSubtitlesTrack(trackIndex);
            }

        };

        this.persistVideoSubtitleTrack = function(trackIndex, tracks) {
            this.setVideoSubtitleTrack(trackIndex, tracks);
            this.persistCaptionsTrack();
        };

        this.setNextUp = function (nextUp) {
            this.set('nextUp', nextUp);
        };

        function _autoStartSupportedIOS() {
            if (!utils.isIOS()) {
                return false;
            }
            // Autostart only supported in iOS 10 or higher - check if the version is 9 or less
            return !(utils.isIOS(6) || utils.isIOS(7) || utils.isIOS(8) || utils.isIOS(9));
        }

        function platformCanAutostart() {
            var autostartAdsIsEnabled = (!_this.get('advertising') || _this.get('advertising').autoplayadsmuted);
            var iosBrowserIsSupported = _autoStartSupportedIOS() && (utils.isSafari() || utils.isChrome() || utils.isFacebook());
            var androidBrowserIsSupported = utils.isAndroid() && utils.isChrome();
            var mobileBrowserIsSupported = (iosBrowserIsSupported || androidBrowserIsSupported);
            var isAndroidSdk = _this.get('sdkplatform') === 1;
            return (!_this.get('sdkplatform') && autostartAdsIsEnabled && mobileBrowserIsSupported) || isAndroidSdk;
        }

        this.autoStartOnMobile = function() {
<<<<<<< HEAD
            return this.get('autostart') && !this.get('sdkplatform') &&
                ((_autoStartSupportedIOS() &&
                (utils.isSafari() || utils.isChrome() || utils.isFacebook())) ||
                (utils.isAndroid() && utils.isChrome())) &&
                (!this.get('advertising') || this.get('advertising').autoplayadsmuted);
=======
            return this.get('autostart') && platformCanAutostart();
>>>>>>> 1f07cd43
        };
    };

    // Represents the state of the provider/media element
    var MediaModel = Model.MediaModel = function() {
        this.set('state', states.IDLE);
    };

    _.extend(Model.prototype, SimpleModel);
    _.extend(MediaModel.prototype, SimpleModel);

    return Model;
});<|MERGE_RESOLUTION|>--- conflicted
+++ resolved
@@ -460,15 +460,7 @@
         }
 
         this.autoStartOnMobile = function() {
-<<<<<<< HEAD
-            return this.get('autostart') && !this.get('sdkplatform') &&
-                ((_autoStartSupportedIOS() &&
-                (utils.isSafari() || utils.isChrome() || utils.isFacebook())) ||
-                (utils.isAndroid() && utils.isChrome())) &&
-                (!this.get('advertising') || this.get('advertising').autoplayadsmuted);
-=======
             return this.get('autostart') && platformCanAutostart();
->>>>>>> 1f07cd43
         };
     };
 
