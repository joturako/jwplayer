import setConfig from 'api/set-config';

define([
    'api/config',
    'controller/instream-adapter',
    'utils/underscore',
    'controller/Setup',
    'controller/captions',
    'controller/model',
    'controller/storage',
    'playlist/playlist',
    'playlist/loader',
    'utils/helpers',
    'view/view',
    'utils/backbone.events',
    'events/change-state-event',
    'events/states',
    'events/events',
    'view/error',
    'controller/events-middleware'
], function(Config, InstreamAdapter, _, Setup, Captions, Model, Storage,
            Playlist, PlaylistLoader, utils, View, Events, changeStateEvent, states, events, error, eventsMiddleware) {

    function _queueCommand(command) {
        return function() {
            var args = Array.prototype.slice.call(arguments, 0);

            if (!this._model.getVideo()) {
                this.eventsQueue.push([command, args]);
            } else {
                this['_' + command].apply(this, args);
            }
        };
    }

    // The model stores a different state than the provider
    function normalizeState(newstate) {
        if (newstate === states.LOADING || newstate === states.STALLED) {
            return states.BUFFERING;
        }
        return newstate;
    }

    var Controller = function(originalContainer) {
        this.originalContainer = this.currentContainer = originalContainer;
        this.eventsQueue = [];
        _.extend(this, Events);

        this._model = new Model();
    };

    Controller.prototype = {
        /** Controller API / public methods **/
        play: _queueCommand('play'),
        pause: _queueCommand('pause'),
        seek: _queueCommand('seek'),
        stop: _queueCommand('stop'),
        load: _queueCommand('load'),
        playlistNext: _queueCommand('next'),
        playlistPrev: _queueCommand('prev'),
        playlistItem: _queueCommand('item'),
        setCurrentCaptions: _queueCommand('setCurrentCaptions'),
        setCurrentQuality: _queueCommand('setCurrentQuality'),
        setFullscreen: _queueCommand('setFullscreen'),
        setPlaybackRate: _queueCommand('setPlaybackRate'),
        setup: function(options, _api) {
            var _model = this._model;
            var _view;
            var _captions;
            var _setup;
            var _preplay = false;
            var _actionOnAttach;
            var _stopPlaylist = false;
            var _interruptPlay;
            var _this = this;

            var _video = function () {
                return _model.getVideo();
            };

            var storage = new Storage();
            storage.track(_model);
            var config = new Config(options, storage);

            var _eventQueuedUntilReady = [];

            _model.setup(config, storage);
            _view = this._view = new View(_api, _model);

            _setup = new Setup(_api, _model, _view, _setPlaylist);

            _setup.on(events.JWPLAYER_READY, _playerReady, this);
            _setup.on(events.JWPLAYER_SETUP_ERROR, this.setupError, this);

            _model.mediaController.on('all', _triggerAfterReady, this);
            _model.mediaController.on(events.JWPLAYER_MEDIA_COMPLETE, function() {
                // Insert a small delay here so that other complete handlers can execute
                _.defer(_completeHandler);
            });
            _model.mediaController.on(events.JWPLAYER_MEDIA_ERROR, this.triggerError, this);

            // If we attempt to load flash, assume it is blocked if we don't hear back within a second
            _model.on('change:flashBlocked', function(model, isBlocked) {
                if (!isBlocked) {
                    this._model.set('errorEvent', undefined);
                    return;
                }
                // flashThrottle indicates whether this is a throttled event or plugin blocked event
                var throttled = !!model.get('flashThrottle');
                var errorEvent = {
                    message: throttled ? 'Click to run Flash' : 'Flash plugin failed to load'
                };
                // Only dispatch an error for Flash blocked, not throttled events
                if (!throttled) {
                    this.trigger(events.JWPLAYER_ERROR, errorEvent);
                }
                this._model.set('errorEvent', errorEvent);
            }, this);

            _model.on('change:state', changeStateEvent, this);

            _model.on('change:duration', function(model, duration) {
                var minDvrWindow = model.get('minDvrWindow');
                var streamType = utils.streamType(duration, minDvrWindow);
                model.setStreamType(streamType);
            });

            _model.on('change:castState', function(model, evt) {
                _this.trigger(events.JWPLAYER_CAST_SESSION, evt);
            });
            _model.on('change:fullscreen', function(model, bool) {
                _this.trigger(events.JWPLAYER_FULLSCREEN, {
                    fullscreen: bool
                });
                if (bool) {
                    // Stop autoplay behavior when the player enters fullscreen
                    model.set('playOnViewable', false);
                }
            });
            _model.on('itemReady', function() {
                _this.triggerAfterReady(events.JWPLAYER_PLAYLIST_ITEM, {
                    index: _model.get('item'),
                    item: _model.get('playlistItem')
                });
            });
            _model.on('change:playlist', function(model, playlist) {
                if (playlist.length) {
                    var eventData = {
                        playlist: playlist
                    };
                    var feedData = _model.get('feedData');
                    if (feedData) {
                        var eventFeedData = _.extend({}, feedData);
                        delete eventFeedData.playlist;
                        eventData.feedData = eventFeedData;
                    }
                    _this.triggerAfterReady(events.JWPLAYER_PLAYLIST_LOADED, eventData);
                }
            });
            _model.on('change:volume', function(model, vol) {
                _this.trigger(events.JWPLAYER_MEDIA_VOLUME, {
                    volume: vol
                });
            });
            _model.on('change:mute', function(model, mute) {
                _this.trigger(events.JWPLAYER_MEDIA_MUTE, {
                    mute: mute
                });
            });

            _model.on('change:playbackRate', function(model, rate) {
                _this.trigger(events.JWPLAYER_PLAYBACK_RATE_CHANGED, {
                    playbackRate: rate,
                    position: model.get('position')
                });
            });

            _model.on('change:scrubbing', function(model, state) {
                if (state) {
                    _pause();
                } else {
                    _play({ reason: 'interaction' });
                }
            });

            // For onCaptionsList and onCaptionsChange
            _model.on('change:captionsList', function(model, captionsList) {
                _this.triggerAfterReady(events.JWPLAYER_CAPTIONS_LIST, {
                    tracks: captionsList,
                    track: _model.get('captionsIndex') || 0
                });
            });

            _model.on('change:mediaModel', function(model) {
                model.mediaModel.on('change:state', function(mediaModel, state) {
                    model.set('state', normalizeState(state));
                });
            });

            // Ensure captionsList event is raised after playlistItem
            _captions = new Captions(_model);

            function _triggerAfterReady(type, e) {
                _this.triggerAfterReady(type, e);
            }

            function triggerControls(model, enable) {
                _this.trigger(events.JWPLAYER_CONTROLS, {
                    controls: enable
                });
            }

            _model.on('change:viewSetup', function(model, viewSetup) {
                if (viewSetup) {
                    const mediaElement = this.currentContainer.querySelector('video, audio');
                    _this.showView(_view.element());
                    if (mediaElement) {
                        const mediaContainer = _model.get('mediaContainer');
                        mediaContainer.appendChild(mediaElement);
                    }
                }
            }, this);

            function _playerReady() {
                _setup = null;

                _view.on('all', _triggerAfterReady, _this);

                const related = _api.getPlugin('related');
                if (related) {
                    related.on('nextUp', (nextUp) => {
                        _model.set('nextUp', nextUp);
                    });
                }

                // Fire 'ready' once the view has resized so that player width and height are available
                // (requires the container to be in the DOM)
                _view.once(events.JWPLAYER_RESIZE, _playerReadyNotify);

                _view.init();
            }

            function _playerReadyNotify() {
                _model.change('visibility', _updateViewable);
                _model.on('change:controls', triggerControls);

                // Tell the api that we are loaded
                _this.trigger(events.JWPLAYER_READY, {
                    // this will be updated by Api
                    setupTime: 0
                });

                // Stop queueing certain events
                _this.triggerAfterReady = _this.trigger;

                // Send queued events
                for (var i = 0; i < _eventQueuedUntilReady.length; i++) {
                    var event = _eventQueuedUntilReady[i];
                    _preplay = (event.type === events.JWPLAYER_MEDIA_BEFOREPLAY);
                    _this.trigger(event.type, event.args);
                    _preplay = false;
                }

                _checkAutoStart();

                _model.set('preloaded', false);
                _model.change('viewable', viewableChange);
            }

            function _updateViewable(model, visibility) {
                if (!_.isUndefined(visibility)) {
                    _model.set('viewable', Math.round(visibility));
                }
            }

            function _checkAutoStart() {
                if (!utils.isMobile() && _model.get('autostart') === true) {
                    // Autostart immediately if we're not mobile and not waiting for the player to become viewable first
                    _autoStart();
                }
            }

            function viewableChange(model, viewable) {
                _this.trigger('viewable', {
                    viewable: viewable
                });
                _checkPlayOnViewable(model, viewable);

                if (shouldPreload(model.get('preloaded'), viewable)) {
                    model.getVideo().preload();
                    model.set('preloaded', true);
                }
            }

            function _checkPlayOnViewable(model, viewable) {
                if (model.get('playOnViewable')) {
                    if (viewable) {
                        _autoStart();
                    } else if (utils.isMobile()) {
                        _this.pause({ reason: 'autostart' });
                    }
                }
            }

<<<<<<< HEAD
            function _checkPreload(model, viewable) {
                const attemptPreload = (viewable === 1 || _api.uniqueId === 1);

                if (model.get('preloaded') || !attemptPreload) {
                    return;
                }

                model.getVideo().preload(model.get('playlistItem'));
                model.set('preloaded', true);
=======
            // Should only attempt to preload if the player is viewable.
            // Otherwise, it should try to preload the first player on the page,
            // which is the player that has a uniqueId of 1
            function shouldPreload(preloaded, viewable) {
                return !preloaded && (viewable === 1 || _api.uniqueId === 1);
>>>>>>> 5e8b7c48
            }

            this.triggerAfterReady = function(type, args) {
                _eventQueuedUntilReady.push({
                    type: type,
                    args: args
                });
            };

            function _loadProvidersForPlaylist(playlist) {
                var providersManager = _model.getProviders();
                var providersNeeded = providersManager.required(playlist, _model.get('primary'));
                return providersManager.load(providersNeeded)
                    .then(function() {
                        if (!_this.getProvider()) {
                            _model.setProvider(_model.get('playlistItem'));

                            _executeQueuedEvents();
                        }
                    });
            }

            function _executeQueuedEvents() {
                while (_this.eventsQueue.length > 0) {
                    var q = _this.eventsQueue.shift();
                    var method = q[0];
                    var args = q[1] || [];
                    _this['_' + method].apply(_this, args);
                }
            }

            function _load(item, feedData) {
                if (_model.get('state') === states.ERROR) {
                    _model.set('state', states.IDLE);
                }
                _model.set('preInstreamState', 'instream-idle');

                _this.trigger('destroyPlugin', {});
                _stop(true);

                _model.once('itemReady', _checkAutoStart);

                switch (typeof item) {
                    case 'string':
                        _loadPlaylist(item);
                        break;
                    case 'object':
                        var success = _setPlaylist(item, feedData);
                        if (success) {
                            _setItem(0);
                        }
                        break;
                    case 'number':
                        _setItem(item);
                        break;
                    default:
                        break;
                }
            }

            function _loadPlaylist(toLoad) {
                var loader = new PlaylistLoader();
                loader.on(events.JWPLAYER_PLAYLIST_LOADED, function(data) {
                    _load(data.playlist, data);
                });
                loader.on(events.JWPLAYER_ERROR, function(evt) {
                    evt.message = 'Error loading playlist: ' + evt.message;
                    this.triggerError(evt);
                }, this);
                loader.load(toLoad);
            }

            function _getAdState() {
                return _this._instreamAdapter && _this._instreamAdapter.getState();
            }

            function _getState() {
                var adState = _getAdState();
                if (_.isString(adState)) {
                    return adState;
                }
                return _model.get('state');
            }

            function _play(meta = {}) {
                _model.set('playReason', meta.reason);

                if (_model.get('state') === states.ERROR) {
                    return;
                }

                var adState = _getAdState();
                if (_.isString(adState)) {
                    // this will resume the ad. _api.playAd would load a new ad
                    _api.pauseAd(false);
                    return;
                }

                if (_model.get('state') === states.COMPLETE) {
                    _stop(true);
                    _setItem(0);
                }

                if (!_preplay) {
                    _preplay = true;
                    _this.triggerAfterReady(events.JWPLAYER_MEDIA_BEFOREPLAY, { playReason: _model.get('playReason') });
                    _preplay = false;
                    if (_interruptPlay) {
                        _interruptPlay = false;
                        _actionOnAttach = null;
                        return;
                    }
                }

                // TODO: The state is idle while providers load
                var status;
                if (_isIdle()) {
                    if (_model.get('playlist').length === 0) {
                        return;
                    }
                    status = utils.tryCatch(function() {
                        // FIXME: playAttempt is not triggered until this is called. Should be on play()
                        _model.loadVideo();
                    });
                } else if (_model.get('state') === states.PAUSED) {
                    status = utils.tryCatch(function() {
                        _model.playVideo();
                    });
                }

                if (status instanceof utils.Error) {
                    _this.triggerError(status);
                    _actionOnAttach = null;
                }
            }

            function _autoStart() {
                var state = _model.get('state');
                if (state === states.IDLE || state === states.PAUSED) {
                    _play({ reason: 'autostart' });
                }
            }

            function _stop(internal) {
                // Reset the autostart play
                _model.off('itemReady', _checkAutoStart);

                var fromApi = !internal;

                _actionOnAttach = null;

                var status = utils.tryCatch(function() {
                    _model.stopVideo();
                }, _this);

                if (status instanceof utils.Error) {
                    _this.triggerError(status);
                    return false;
                }

                if (fromApi) {
                    _stopPlaylist = true;
                }

                if (_preplay) {
                    _interruptPlay = true;
                }

                return true;
            }

            function _pause(meta = {}) {
                _actionOnAttach = null;

                _model.set('pauseReason', meta.reason);
                // Stop autoplay behavior if the video is paused by the user or an api call
                if (meta.reason === 'interaction' || meta.reason === 'external') {
                    _model.set('playOnViewable', false);
                }

                var adState = _getAdState();
                if (_.isString(adState)) {
                    _api.pauseAd(true);
                    return;
                }

                switch (_model.get('state')) {
                    case states.ERROR:
                        return;
                    case states.PLAYING:
                    case states.BUFFERING:
                        var status = utils.tryCatch(function() {
                            _video().pause();
                        }, this);

                        if (status instanceof utils.Error) {
                            _this.triggerError(status);
                            return;
                        }
                        break;
                    default:
                        if (_preplay) {
                            _interruptPlay = true;
                        }
                }
                return;
            }

            function _isIdle() {
                var state = _model.get('state');
                return (state === states.IDLE || state === states.COMPLETE || state === states.ERROR);
            }

            function _seek(pos, meta) {
                if (_model.get('state') === states.ERROR) {
                    return;
                }
                if (!_model.get('scrubbing') && _model.get('state') !== states.PLAYING) {
                    _play(meta);
                }
                _video().seek(pos);
            }

            function _item(index, meta) {
                _stop(true);
                if (_model.get('state') === states.ERROR) {
                    _model.set('state', states.IDLE);
                }
                _setItem(index);
                _play(meta);
            }

            function _setPlaylist(array, feedData) {
                _model.set('feedData', feedData);

                var playlist = Playlist(array);
                playlist = Playlist.filterPlaylist(playlist, _model, feedData);

                _model.set('playlist', playlist);

                if (!_.isArray(playlist) || playlist.length === 0) {
                    _this.triggerError({
                        message: 'Error loading playlist: No playable sources found'
                    });
                    return false;
                }

                _loadProvidersForPlaylist(playlist);

                return true;
            }

            function _setItem(index) {
                _model.setItemIndex(index);
            }

            function _prev(meta) {
                _item(_model.get('item') - 1, meta);
            }

            function _next(meta) {
                _item(_model.get('item') + 1, meta);
            }

            function _completeHandler() {
                if (!_isIdle()) {
                    // Something has made an API call before the complete handler has fired.
                    return;
                } else if (_stopPlaylist) {
                    // Stop called in onComplete event listener
                    _stopPlaylist = false;
                    return;
                }

                _actionOnAttach = _completeHandler;

                var idx = _model.get('item');
                if (idx === _model.get('playlist').length - 1) {
                    // If it's the last item in the playlist
                    if (_model.get('repeat')) {
                        _next({ reason: 'repeat' });
                    } else {
                        // Exit fullscreen on IOS so that our overlays show to the user
                        if (utils.isIOS()) {
                            _setFullscreen(false);
                        }
                        // Autoplay/pause no longer needed since there's no more media to play
                        // This prevents media from replaying when a completed video scrolls into view
                        _model.set('playOnViewable', false);
                        _model.set('state', states.COMPLETE);
                        _this.trigger(events.JWPLAYER_PLAYLIST_COMPLETE, {});
                    }
                    return;
                }

                // It wasn't the last item in the playlist,
                //  so go to the next one
                _next({ reason: 'playlist' });
            }

            function _setCurrentQuality(index) {
                if (_video()) {
                    index = parseInt(index, 10) || 0;
                    _video().setCurrentQuality(index);
                }
            }

            function _getCurrentQuality() {
                if (_video()) {
                    return _video().getCurrentQuality();
                }
                return -1;
            }

            function _getConfig() {
                return this._model ? this._model.getConfiguration() : undefined;
            }

            function _getVisualQuality() {
                if (this._model.mediaModel) {
                    return this._model.mediaModel.get('visualQuality');
                }
                // if quality is not implemented in the provider,
                // return quality info based on current level
                var qualityLevels = _getQualityLevels();
                if (qualityLevels) {
                    var levelIndex = _getCurrentQuality();
                    var level = qualityLevels[levelIndex];
                    if (level) {
                        return {
                            level: _.extend({
                                index: levelIndex
                            }, level),
                            mode: '',
                            reason: ''
                        };
                    }
                }
                return null;
            }

            function _getQualityLevels() {
                if (_video()) {
                    return _video().getQualityLevels();
                }
                return null;
            }

            function _setCurrentAudioTrack(index) {
                if (_video()) {
                    index = parseInt(index, 10) || 0;
                    _video().setCurrentAudioTrack(index);
                }
            }

            function _getCurrentAudioTrack() {
                if (_video()) {
                    return _video().getCurrentAudioTrack();
                }
                return -1;
            }

            function _getAudioTracks() {
                if (_video()) {
                    return _video().getAudioTracks();
                }
                return null;
            }

            function _setCurrentCaptions(index) {
                index = parseInt(index, 10) || 0;

                // update provider subtitle track
                _model.persistVideoSubtitleTrack(index);

                _this.trigger(events.JWPLAYER_CAPTIONS_CHANGED, {
                    tracks: _getCaptionsList(),
                    track: index
                });

            }

            function _getCurrentCaptions() {
                return _captions.getCurrentIndex();
            }

            function _getCaptionsList() {
                return _captions.getCaptionsList();
            }

            /** Used for the InStream API **/
            function _detachMedia() {
                return _model.detachMedia();
            }

            function _attachMedia() {
                // Called after instream ends
                var status = utils.tryCatch(function() {
                    _model.attachMedia();
                });

                if (status instanceof utils.Error) {
                    utils.log('Error calling _attachMedia', status);
                    return;
                }

                if (typeof _actionOnAttach === 'function') {
                    _actionOnAttach();
                }
            }

            function _setFullscreen(state) {
                if (!_.isBoolean(state)) {
                    state = !_model.get('fullscreen');
                }

                _model.set('fullscreen', state);
                if (this._instreamAdapter && this._instreamAdapter._adModel) {
                    this._instreamAdapter._adModel.set('fullscreen', state);
                }
            }

            function _nextUp() {
                const related = _api.getPlugin('related');
                if (related) {
                    const nextUp = _model.get('nextUp');
                    if (nextUp) {
                        _this.trigger('nextClick', {
                            mode: nextUp.mode,
                            ui: 'nextup',
                            target: nextUp,
                            itemsShown: [ nextUp ],
                            feedData: nextUp.feedData,
                        });
                    }
                    related.next();
                }
            }

            /** Controller API / public methods **/
            this._play = _play;
            this._pause = _pause;
            this._seek = _seek;
            this._stop = _stop;
            this._load = _load;
            this._next = _next;
            this._prev = _prev;
            this._item = _item;
            this._setCurrentCaptions = _setCurrentCaptions;
            this._setCurrentQuality = _setCurrentQuality;
            this._setFullscreen = _setFullscreen;

            this.detachMedia = _detachMedia;
            this.attachMedia = _attachMedia;
            this.getCurrentQuality = _getCurrentQuality;
            this.getQualityLevels = _getQualityLevels;
            this.setCurrentAudioTrack = _setCurrentAudioTrack;
            this.getCurrentAudioTrack = _getCurrentAudioTrack;
            this.getAudioTracks = _getAudioTracks;
            this.getCurrentCaptions = _getCurrentCaptions;
            this.getCaptionsList = _getCaptionsList;
            this.getVisualQuality = _getVisualQuality;
            this.getConfig = _getConfig;
            this.getState = _getState;

            // Model passthroughs
            this.setVolume = _model.setVolume.bind(_model);
            this.setMute = _model.setMute.bind(_model);
            this.setPlaybackRate = _model.setPlaybackRate.bind(_model);
            this.getProvider = function() {
                return _model.get('provider');
            };
            this.getWidth = function() {
                return _model.get('containerWidth');
            };
            this.getHeight = function() {
                return _model.get('containerHeight');
            };

            // View passthroughs
            this.getContainer = function() {
                return this.currentContainer;
            };
            this.resize = _view.resize;
            this.getSafeRegion = _view.getSafeRegion;
            this.setCues = _view.addCues;
            this.setCaptions = _view.setCaptions;
            this.next = _nextUp;
            this.setConfig = (newConfig) => setConfig(_this, newConfig);
            this.addButton = function(img, tooltip, callback, id, btnClass) {
                var newButton = {
                    img: img,
                    tooltip: tooltip,
                    callback: callback,
                    id: id,
                    btnClass: btnClass
                };
                var replaced = false;
                var dock = _.map(_model.get('dock'), function(dockButton) {
                    var replaceButton =
                        dockButton !== newButton &&
                        dockButton.id === newButton.id;

                    // replace button if its of the same id/type,
                    // but has different values
                    if (replaceButton) {
                        replaced = true;
                        return newButton;
                    }
                    return dockButton;
                });

                // add button if it has not been replaced
                if (!replaced) {
                    dock.push(newButton);
                }

                _model.set('dock', dock);
            };

            this.removeButton = function(id) {
                var dock = _model.get('dock') || [];
                dock = _.reject(dock, _.matches({ id: id }));
                _model.set('dock', dock);
            };

            this.checkBeforePlay = function() {
                return _preplay;
            };

            this.getItemQoe = function() {
                return _model._qoeItem;
            };

            this.setControls = function (mode) {
                if (!_.isBoolean(mode)) {
                    mode = !_model.get('controls');
                }
                _model.set('controls', mode);

                var provider = _model.getVideo();
                if (provider) {
                    provider.setControls(mode);
                }
            };

            this.playerDestroy = function () {
                this.stop();
                this.showView(this.originalContainer);

                if (_view) {
                    _view.destroy();
                }
                if (_model) {
                    _model.destroy();
                }
                if (_setup) {
                    _setup.destroy();
                    _setup = null;
                }
            };

            this.isBeforePlay = this.checkBeforePlay;

            this.isBeforeComplete = function () {
                return _model.checkComplete();
            };

            this.createInstream = function() {
                this.instreamDestroy();
                this._instreamAdapter = new InstreamAdapter(this, _model, _view);
                return this._instreamAdapter;
            };

            this.skipAd = function() {
                if (this._instreamAdapter) {
                    this._instreamAdapter.skipAd();
                }
            };

            this.instreamDestroy = function() {
                if (_this._instreamAdapter) {
                    _this._instreamAdapter.destroy();
                }
            };

            // Delegate trigger so we can run a middleware function before any event is bubbled through the API
            this.trigger = function (type, args) {
                var data = eventsMiddleware(_model, type, args);
                return Events.trigger.call(this, type, data);
            };

            _setup.start();
        },

        showView: function(viewElement) {
            if (!document.body.contains(this.currentContainer)) {
                // This implies the player was removed from the DOM before setup completed
                //   or a player has been "re" setup after being removed from the DOM
                var newContainer = document.getElementById(this._model.get('id'));
                if (newContainer) {
                    this.currentContainer = newContainer;
                }
            }

            if (this.currentContainer.parentElement) {
                this.currentContainer.parentElement.replaceChild(viewElement, this.currentContainer);
            }
            this.currentContainer = viewElement;
        },

        triggerError: function(evt) {
            this._model.set('errorEvent', evt);
            this._model.set('state', states.ERROR);
            this._model.once('change:state', function() {
                this._model.set('errorEvent', undefined);
            }, this);

            this.trigger(events.JWPLAYER_ERROR, evt);
        },

        setupError: function(evt) {
            var message = evt.message;
            var errorElement = utils.createElement(error(this._model.get('id'), this._model.get('skin'), message));

            var width = this._model.get('width');
            var height = this._model.get('height');

            utils.style(errorElement, {
                width: width.toString().indexOf('%') > 0 ? width : (width + 'px'),
                height: height.toString().indexOf('%') > 0 ? height : (height + 'px')
            });

            this.showView(errorElement);

            var _this = this;
            _.defer(function() {
                _this.trigger(events.JWPLAYER_SETUP_ERROR, {
                    message: message
                });
            });
        }
    };

    return Controller;
});<|MERGE_RESOLUTION|>--- conflicted
+++ resolved
@@ -287,7 +287,7 @@
                 _checkPlayOnViewable(model, viewable);
 
                 if (shouldPreload(model.get('preloaded'), viewable)) {
-                    model.getVideo().preload();
+                    model.getVideo().preload(model.get('playlistItem'));
                     model.set('preloaded', true);
                 }
             }
@@ -302,23 +302,11 @@
                 }
             }
 
-<<<<<<< HEAD
-            function _checkPreload(model, viewable) {
-                const attemptPreload = (viewable === 1 || _api.uniqueId === 1);
-
-                if (model.get('preloaded') || !attemptPreload) {
-                    return;
-                }
-
-                model.getVideo().preload(model.get('playlistItem'));
-                model.set('preloaded', true);
-=======
             // Should only attempt to preload if the player is viewable.
             // Otherwise, it should try to preload the first player on the page,
             // which is the player that has a uniqueId of 1
             function shouldPreload(preloaded, viewable) {
                 return !preloaded && (viewable === 1 || _api.uniqueId === 1);
->>>>>>> 5e8b7c48
             }
 
             this.triggerAfterReady = function(type, args) {
