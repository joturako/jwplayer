--- conflicted
+++ resolved
@@ -144,12 +144,7 @@
                     if (isVpaidProvider && (type === events.JWPLAYER_MEDIA_COMPLETE)) {
                         return;
                     }
-<<<<<<< HEAD
-                    data = _.extend({}, data, {type: type});
-                    this.trigger(type, data);
-=======
                     this.trigger(type, _.extend({}, data, {type: type}));
->>>>>>> e86d5942
                 }, _this);
 
                 provider.on(events.JWPLAYER_MEDIA_BUFFER_FULL, _bufferFullHandler);
