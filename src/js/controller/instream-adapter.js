--- conflicted
+++ resolved
@@ -178,12 +178,8 @@
 
         this.addClickHandler = function() {
             // start listening for ad click
-<<<<<<< HEAD
+            var _this = this;
             _view.clickHandler().setAlternateClickHandlers(function (evt) {
-=======
-            var _this = this;
-            _view.clickHandler().setAlternateClickHandler(function (evt) {
->>>>>>> 5150a460
                 evt = evt || {};
                 evt.hasControls = !!_model.get('controls');
 
