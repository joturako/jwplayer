define([
    'utils/helpers',
    'utils/underscore',
    'utils/backbone.events',
    'utils/constants',
    'utils/ui',
    'view/components/slider',
    'view/components/timeslider',
    'view/components/menu',
<<<<<<< HEAD
    'view/components/volumetooltip'
], function(utils, _, Events, Constants, UI, Slider, TimeSlider, Menu, VolumeTooltip) {

    function button(icon, apiAction, ariaText) {
        var element = document.createElement('div');
        element.className = 'jw-icon jw-icon-inline jw-button-color jw-reset ' + icon;
        element.setAttribute('role', 'button');
        element.setAttribute('tabindex', '0');
        if (ariaText) {
            element.setAttribute('aria-label', ariaText);
        }
        element.style.display = 'none';

        if (apiAction) {
            // Don't send the event to the handler so we don't have unexpected results. (e.g. play)
            new UI(element).on('click tap', function() { apiAction(); });
        }

        return {
            element : function() { return element; },
            toggle : function(m) {
                if (m) {
                    this.show();
                } else {
                    this.hide();
                }
            },
            show : function() { element.style.display = ''; },
            hide : function() { element.style.display = 'none'; }
        };
    }
=======
    'view/components/volumetooltip',
    'view/components/button'
], function(utils, _, Events, Constants, UI, Slider, TimeSlider, Menu, VolumeTooltip, button) {
>>>>>>> a7a5c28a

    function text(name, role) {
        var element = document.createElement('span');
        element.className = 'jw-text jw-reset ' + name;
        if (role) {
            element.setAttribute('role', role);
        }
        return element;
    }

    function menu(name, ariaText) {
        var createdMenu = new Menu(name, ariaText);

        return createdMenu;
    }

    function buildGroup(group, elements) {
        var elem = document.createElement('div');
        elem.className = 'jw-group jw-controlbar-' + group+'-group jw-reset';

        _.each(elements, function(e) {
            if (e.element) {
                e = e.element();
            }
            elem.appendChild(e);
        });

        return elem;
    }

    function Controlbar(_api, _model) {
        this._api = _api;
        this._model = _model;
        this._isMobile = utils.isMobile();
        this._localization = this._model.get('localization');
        this.setup();
    }

    _.extend(Controlbar.prototype, Events, {

        setup : function() {
            this.build();
            this.initialize();
        },

        build : function() {
            var timeSlider = new TimeSlider(this._model, this._api),
                volumeSlider,
                volumeTooltip,
                muteButton;

            var play = this._localization.play;
            var next = this._localization.next;
            var vol = this._localization.volume;
            var rewind = this._localization.rewind;

            // Do not initialize volume slider or tooltip on mobile
            if (!this._isMobile) {
                volumeSlider = new Slider('jw-slider-volume', 'horizontal');//, vol);
                volumeTooltip = new VolumeTooltip(this._model, 'jw-icon-volume', vol);
            }
            // Do not show the volume toggle in the mobile SDKs or <iOS10
            if (!this._model.get('sdkplatform') && !(utils.isIOS(8) || utils.isIOS(9))) {
                muteButton = button('jw-icon-volume', this._api.setMute, vol);
            }

            this.elements = {
                alt: text('jw-text-alt', 'status'),
                play: button('jw-icon-playback', this._api.play.bind(this, {reason: 'interaction'}), play),
                rewind: button('jw-icon-rewind', this.rewind.bind(this), rewind),
                next: button('jw-icon-next', null, next), // the click/tap event listener is in the nextup tooltip
                elapsed: text('jw-text-elapsed', 'timer'),
                time: timeSlider,
                duration: text('jw-text-duration', 'timer'),
                hd: menu('jw-icon-hd', this._localization.hd),
                cc: menu('jw-icon-cc', this._localization.cc),
                audiotracks: menu('jw-icon-audio-tracks', this._localization.audioTracks),
                mute: muteButton,
                volume: volumeSlider,
                volumetooltip: volumeTooltip,
                cast: button('jw-icon-cast jw-off', this._api.castToggle, this._localization.cast),
                airplay: button('jw-icon-airplay jw-off', this._api.castToggle, this._localization.airplay),
                fullscreen: button('jw-icon-fullscreen', this._api.setFullscreen, this._localization.fullscreen)
            };

            this.layout = {
                left: [
                    this.elements.play,
                    this.elements.rewind,
                    this.elements.elapsed
                ],
                center: [
                    this.elements.time,
                    this.elements.alt
                ],
                right: [
                    this.elements.duration,
                    this.elements.next,
                    this.elements.hd,
                    this.elements.cc,
                    this.elements.audiotracks,
                    this.elements.mute,
                    this.elements.cast,
                    this.elements.airplay,
                    this.elements.volume,
                    this.elements.volumetooltip,
                    this.elements.fullscreen
                ]
            };

            this.menus = _.compact([
                this.elements.hd,
                this.elements.cc,
                this.elements.audiotracks,
                this.elements.volumetooltip
            ]);

            // Remove undefined layout elements.  They are invalid for the current platform.
            // (e.g. volume and volumetooltip on mobile)
            this.layout.left = _.compact(this.layout.left);
            this.layout.center = _.compact(this.layout.center);
            this.layout.right = _.compact(this.layout.right);

            this.el = document.createElement('div');
            this.el.className = 'jw-controlbar jw-background-color jw-reset';

            this.elements.left = buildGroup('left', this.layout.left);
            this.elements.center = buildGroup('center', this.layout.center);
            this.elements.right = buildGroup('right', this.layout.right);

            this.el.appendChild(this.elements.left);
            this.el.appendChild(this.elements.center);
            this.el.appendChild(this.elements.right);
        },

        initialize : function() {
            // Initial State
            this.elements.play.show();
            this.elements.fullscreen.show();
            if(this.elements.mute){
                this.elements.mute.show();
            }
            this.onVolume(this._model, this._model.get('volume'));
            this.onPlaylistItem();
            this.onMediaModel(this._model, this._model.get('mediaModel'));
            this.onCastAvailable(this._model, this._model.get('castAvailable'));
            this.onCastActive(this._model, this._model.get('castActive'));
            this.onAirplayAvailable(this._model, this._model.get('airplayAvailable'));
            this.onAirplayActive(this._model, this._model.get('airplayActive'));
            this.onCaptionsList(this._model, this._model.get('captionsList'));

            // Listen for model changes
            this._model.on('change:volume', this.onVolume, this);
            this._model.on('change:mute', this.onMute, this);
            this._model.on('change:playlistItem', this.onPlaylistItem, this);
            this._model.on('change:mediaModel', this.onMediaModel, this);
            this._model.on('change:castAvailable', this.onCastAvailable, this);
            this._model.on('change:castActive', this.onCastActive, this);
            this._model.on('change:airplayAvailable', this.onAirplayAvailable, this);
            this._model.on('change:airplayActive', this.onAirplayActive, this);
            this._model.on('change:duration', this.onDuration, this);
            this._model.on('change:position', this.onElapsed, this);
            this._model.on('change:fullscreen', this.onFullscreen, this);
            this._model.on('change:captionsList', this.onCaptionsList, this);
            this._model.on('change:captionsIndex', this.onCaptionsIndex, this);
            this._model.on('change:streamType', this.onStreamTypeChange, this);

            // Event listeners

            // Volume sliders do not exist on mobile so don't assign listeners to them.
            if(this.elements.volume) {
                this.elements.volume.on('update', function (pct) {
                    var val = pct.percentage;
                    this._api.setVolume(val);
                }, this);
            }
            if(this.elements.volumetooltip) {
                this.elements.volumetooltip.on('update', function(pct) {
                    var val = pct.percentage;
                    this._api.setVolume(val);
                }, this);
                this.elements.volumetooltip.on('toggleValue', function(){
                    this._api.setMute();
                }, this);
            }

            this.elements.hd.on('select', function(value){
                this._model.getVideo().setCurrentQuality(value);
            }, this);
            this.elements.hd.on('toggleValue', function(){
                this._model.getVideo().setCurrentQuality((this._model.getVideo().getCurrentQuality() === 0) ? 1 : 0);
            }, this);

            this.elements.cc.on('select', function(value) {
                this._api.setCurrentCaptions(value);
            }, this);
            this.elements.cc.on('toggleValue', function() {
                var index = this._model.get('captionsIndex');
                this._api.setCurrentCaptions(index ? 0 : 1);
            }, this);

            this.elements.audiotracks.on('select', function(value){
                this._model.getVideo().setCurrentAudioTrack(value);
            }, this);

            new UI(this.elements.duration).on('click tap', function(){
                if (this._model.get('streamType') === 'DVR') {
                    // Seek to "Live" position within live buffer, but not before current position
                    var currentPosition = this._model.get('position');
                    this._api.seek(Math.max(Constants.dvrSeekLimit, currentPosition));
                }
            }, this);

            // When the control bar is interacted with, trigger a user action event
            new UI(this.el).on('click tap drag', function(){ this.trigger('userAction'); }, this);

            _.each(this.menus, function(ele){
                ele.on('open-tooltip', this.closeMenus, this);
            }, this);
        },

        onCaptionsList: function(model, tracks) {
            var index = model.get('captionsIndex');
            this.elements.cc.setup(tracks, index, {isToggle: true});
        },
        onCaptionsIndex: function(model, index) {
            this.elements.cc.selectItem(index);
        },
        onPlaylistItem : function() {
            this.elements.time.updateBuffer(0);
            this.elements.time.render(0);
            this.elements.duration.innerHTML = '00:00';
            this.elements.elapsed.innerHTML = '00:00';

            this.elements.audiotracks.setup();
        },

        onMediaModel : function(model, mediaModel) {
            mediaModel.on('change:levels', function(model, levels) {
                this.elements.hd.setup(levels, model.get('currentLevel'));
            }, this);
            mediaModel.on('change:currentLevel', function(model, level) {
                this.elements.hd.selectItem(level);
            }, this);
            mediaModel.on('change:audioTracks', function(model, audioTracks) {
                var list = _.map(audioTracks, function(track) { return { label : track.name }; });
                this.elements.audiotracks.setup(list, model.get('currentAudioTrack'), {toggle: false});
            }, this);
            mediaModel.on('change:currentAudioTrack', function(model, currentAudioTrack) {
                this.elements.audiotracks.selectItem(currentAudioTrack);
            }, this);
        },
        onVolume : function(model, pct) {
            this.renderVolume(model.get('mute'), pct);
        },
        onMute : function(model, muted) {
            this.renderVolume(muted, model.get('volume'));
        },
        renderVolume : function(muted, vol) {
            // mute, volume, and volumetooltip do not exist on mobile devices.
            if(this.elements.mute) {
                utils.toggleClass(this.elements.mute.element(), 'jw-off', muted);
            }
            if(this.elements.volume) {
                this.elements.volume.render(muted ? 0 : vol);
            }
            if(this.elements.volumetooltip){
                this.elements.volumetooltip.volumeSlider.render(muted ? 0 : vol);
                utils.toggleClass(this.elements.volumetooltip.element(), 'jw-off', muted);
            }
        },
        onCastAvailable : function(model, val) {
            this.elements.cast.toggle(val);
        },
        onCastActive : function(model, val) {
            utils.toggleClass(this.elements.cast.element(), 'jw-off', !val);
        },
        onAirplayAvailable : function(model, val) {
            this.elements.airplay.toggle(val);
        },
        onAirplayActive : function(model, val) {
            utils.toggleClass(this.elements.airplay.element(), 'jw-off', !val);
        },
        onElapsed : function(model, val) {
            var elapsedTime;
            var duration = model.get('duration');
            if (model.get('streamType') === 'DVR') {
                elapsedTime = '-' + utils.timeFormat(-duration);
            } else {
                elapsedTime = utils.timeFormat(val);
            }
            this.elements.elapsed.innerHTML = elapsedTime;
        },
        onDuration : function(model, val) {
            var totalTime;
            if (model.get('streamType') === 'DVR') {
                totalTime = 'Live';
            } else {
                totalTime = utils.timeFormat(val);
            }
            this.elements.duration.innerHTML = totalTime;
        },
        onFullscreen : function(model, val) {
            utils.toggleClass(this.elements.fullscreen.element(), 'jw-off', val);
        },

        element: function() {
            return this.el;
        },
        setAltText : function(altText) {
            this.elements.alt.innerHTML = altText;
        },
        addCues : function(cues) {
            if (this.elements.time) {
                _.each(cues, function(ele){
                    this.elements.time.addCue(ele);
                }, this);
                this.elements.time.drawCues();
            }
        },
        // Close menus if it has no event.  Otherwise close all but the event's target.
        closeMenus : function(evt) {
            _.each(this.menus, function(ele){
                if(!evt || evt.target !== ele.el) {
                    ele.closeTooltip(evt);
                }
            });
        },
        hideComponents : function() {
            this.closeMenus();
        },
        rewind : function() {
            var currentPosition = this._model.get('position'),
                duration = this._model.get('duration'),
                rewindPosition = currentPosition - 10,
                startPosition = 0;

            // duration is negative in DVR mode
            if (this._model.get('streamType') === 'DVR') {
                startPosition = duration;
            }
            // Seek 10s back. Seek value should be >= 0 in VOD mode and >= (negative) duration in DVR mode
            this._api.seek(Math.max(rewindPosition, startPosition));
        },
        onStreamTypeChange : function(model) {
            // Hide rewind button when in LIVE mode
            var streamType = model.get('streamType');
            this.elements.rewind.toggle(streamType !== 'LIVE');
            if (streamType === 'DVR') {
                this.elements.duration.innerHTML = 'Live';
            }
        }
    });

    return Controlbar;
});<|MERGE_RESOLUTION|>--- conflicted
+++ resolved
@@ -7,43 +7,9 @@
     'view/components/slider',
     'view/components/timeslider',
     'view/components/menu',
-<<<<<<< HEAD
-    'view/components/volumetooltip'
-], function(utils, _, Events, Constants, UI, Slider, TimeSlider, Menu, VolumeTooltip) {
-
-    function button(icon, apiAction, ariaText) {
-        var element = document.createElement('div');
-        element.className = 'jw-icon jw-icon-inline jw-button-color jw-reset ' + icon;
-        element.setAttribute('role', 'button');
-        element.setAttribute('tabindex', '0');
-        if (ariaText) {
-            element.setAttribute('aria-label', ariaText);
-        }
-        element.style.display = 'none';
-
-        if (apiAction) {
-            // Don't send the event to the handler so we don't have unexpected results. (e.g. play)
-            new UI(element).on('click tap', function() { apiAction(); });
-        }
-
-        return {
-            element : function() { return element; },
-            toggle : function(m) {
-                if (m) {
-                    this.show();
-                } else {
-                    this.hide();
-                }
-            },
-            show : function() { element.style.display = ''; },
-            hide : function() { element.style.display = 'none'; }
-        };
-    }
-=======
     'view/components/volumetooltip',
     'view/components/button'
 ], function(utils, _, Events, Constants, UI, Slider, TimeSlider, Menu, VolumeTooltip, button) {
->>>>>>> a7a5c28a
 
     function text(name, role) {
         var element = document.createElement('span');
@@ -125,7 +91,6 @@
                 volume: volumeSlider,
                 volumetooltip: volumeTooltip,
                 cast: button('jw-icon-cast jw-off', this._api.castToggle, this._localization.cast),
-                airplay: button('jw-icon-airplay jw-off', this._api.castToggle, this._localization.airplay),
                 fullscreen: button('jw-icon-fullscreen', this._api.setFullscreen, this._localization.fullscreen)
             };
 
@@ -147,9 +112,9 @@
                     this.elements.audiotracks,
                     this.elements.mute,
                     this.elements.cast,
-                    this.elements.airplay,
                     this.elements.volume,
                     this.elements.volumetooltip,
+                    // this.elements.cast, // hidden for jw7.0 release
                     this.elements.fullscreen
                 ]
             };
@@ -191,8 +156,6 @@
             this.onMediaModel(this._model, this._model.get('mediaModel'));
             this.onCastAvailable(this._model, this._model.get('castAvailable'));
             this.onCastActive(this._model, this._model.get('castActive'));
-            this.onAirplayAvailable(this._model, this._model.get('airplayAvailable'));
-            this.onAirplayActive(this._model, this._model.get('airplayActive'));
             this.onCaptionsList(this._model, this._model.get('captionsList'));
 
             // Listen for model changes
@@ -202,8 +165,6 @@
             this._model.on('change:mediaModel', this.onMediaModel, this);
             this._model.on('change:castAvailable', this.onCastAvailable, this);
             this._model.on('change:castActive', this.onCastActive, this);
-            this._model.on('change:airplayAvailable', this.onAirplayAvailable, this);
-            this._model.on('change:airplayActive', this.onAirplayActive, this);
             this._model.on('change:duration', this.onDuration, this);
             this._model.on('change:position', this.onElapsed, this);
             this._model.on('change:fullscreen', this.onFullscreen, this);
@@ -321,12 +282,6 @@
         onCastActive : function(model, val) {
             utils.toggleClass(this.elements.cast.element(), 'jw-off', !val);
         },
-        onAirplayAvailable : function(model, val) {
-            this.elements.airplay.toggle(val);
-        },
-        onAirplayActive : function(model, val) {
-            utils.toggleClass(this.elements.airplay.element(), 'jw-off', !val);
-        },
         onElapsed : function(model, val) {
             var elapsedTime;
             var duration = model.get('duration');
