--- conflicted
+++ resolved
@@ -40,8 +40,8 @@
         return element;
     }
 
-    function menu(name, isAlwaysList) {
-        var createdMenu = new Menu(name, {toggle: !isAlwaysList});
+    function menu(name) {
+        var createdMenu = new Menu(name);
 
         return createdMenu;
     }
@@ -90,9 +90,9 @@
                 elapsed: text('jw-text-elapsed'),
                 time: timeSlider,
                 duration: text('jw-text-duration'),
-                hd: menu('jw-icon-hd', false),
-                cc: menu('jw-icon-cc', false),
-                audiotracks: menu('jw-icon-audio-tracks', true),
+                hd: menu('jw-icon-hd'),
+                cc: menu('jw-icon-cc'),
+                audiotracks: menu('jw-icon-audio-tracks'),
                 mute: button('jw-icon-volume', this._api.setMute),
                 volume: volumeSlider,
                 volumetooltip: volumeTooltip,
@@ -192,15 +192,11 @@
                 this._api.setCurrentCaptions(index ? 0 : 1);
             }, this);
 
-<<<<<<< HEAD
             this.elements.audiotracks.on('select', function(value){
                 this._model.getVideo().setCurrentAudioTrack(value);
             }, this);
 
-            this.elements.volumetooltip.on('toggle', function(){
-=======
             this.elements.volumetooltip.on('toggleValue', function(){
->>>>>>> 5641c6cd
                 this._api.setMute();
             }, this);
         },
@@ -243,7 +239,7 @@
                         label: audioTracks[i].name
                     });
                 }
-                this.elements.audiotracks.setup(list, model.get('currentAudioTrack'));
+                this.elements.audiotracks.setup(list, model.get('currentAudioTrack'), {toggle: false});
             }, this);
             this._model.mediaModel.on('change:currentAudioTrack', function(model, currentAudioTrack) {
                 this.elements.audiotracks.selectItem(currentAudioTrack);
