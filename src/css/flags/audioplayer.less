.jwplayer.jw-flag-audio-player {
    background-color: transparent;

    .jw-media {
        visibility: hidden;

        // small object tag prevents chrome Power Save throttle
        object {
            width: 1px;
            height: 1px;
        }
    }

    .jw-preview, // overrides 'block' from .jw-state-idle
<<<<<<< HEAD
    .jw-display-container, // overrides 'block' from .jw-flag-touch.jw-state-paused
=======
    .jw-display, // overrides 'block' from .jw-flag-touch.jw-state-paused
>>>>>>> 9fe40fa2
    .jw-title, // overrides 'block' from .jw-state-idle
    .jw-nextup-container,
    .jw-dock {
        display: none;
    }

    .jw-controlbar {
        vertical-align: middle;
        display: table;  // This overrides 'none' from jw-state-idle
        height: 100%;
        left: 0;
        bottom: 0;
        margin: 0;
        width: 100%;
        min-width: 100%;

        .jw-icon-fullscreen,
        .jw-icon-tooltip {
            display: none;
        }

        .jw-slider-volume.jw-slider-horizontal,
        .jw-icon-inline.jw-icon-volume {
            display: inline-block;
        }
        .jw-icon-tooltip.jw-icon-volume {
            display: none;
        }
    }
    &.jw-flag-user-inactive {
        .jw-controlbar {
            display: table; // overrides 'none' from jw-flag-user-inactive
        }
    }

    // Setting height/line-height to their defaults allows the controls to responsively resize
    .jw-icon-inline {
        height: auto;
        line-height: normal;
    }

    .jw-group {
        vertical-align: middle;
    }

    // Small hack to keep the seekbar properly centered with the other elemenets when vertical-align: middle'd
    .jw-controlbar-center-group {
        padding-bottom: 2px;
    }
}<|MERGE_RESOLUTION|>--- conflicted
+++ resolved
@@ -12,11 +12,7 @@
     }
 
     .jw-preview, // overrides 'block' from .jw-state-idle
-<<<<<<< HEAD
-    .jw-display-container, // overrides 'block' from .jw-flag-touch.jw-state-paused
-=======
     .jw-display, // overrides 'block' from .jw-flag-touch.jw-state-paused
->>>>>>> 9fe40fa2
     .jw-title, // overrides 'block' from .jw-state-idle
     .jw-nextup-container,
     .jw-dock {
