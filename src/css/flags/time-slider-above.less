--- conflicted
+++ resolved
@@ -35,6 +35,15 @@
       margin: 2% 1%;
     }
 
+  }
+
+  /* ==================================================
+  plugin
+  */
+
+  /* Move non-linear ad display above the time slider */
+  .jw-plugin:not(.jw-plugin-related) {
+    bottom: (@mobile-touch-target * 1.5);
   }
 
   /* ==================================================
@@ -119,19 +128,6 @@
 
     }
 
-<<<<<<< HEAD
-    /* ==================================================
-    control bar
-    */
-
-    .jw-controlbar {
-      background: none;
-      height: @mobile-touch-target;
-      padding: 0 10px;
-    }
-
-=======
->>>>>>> 994ead0b
     /* by default, the control bar height is set to the height needed for live
     broadcast and the override sets it to the height needed for anything that isn't
     a live broadcast. the delay the player has before it detects a live broadcast
@@ -188,18 +184,6 @@
         height: auto;
       }
 
-<<<<<<< HEAD
-      &:hover {
-        color: @fixed-time-slider-hover-color;
-      }
-
-      > .jw-text {
-        position: relative;
-        top: -1px;
-      }
-
-=======
->>>>>>> 994ead0b
     }
 
     &.jw-breakpoint-0,
@@ -262,17 +246,22 @@
 
     }
 
-<<<<<<< HEAD
-=======
     /* ==================================================
     vertical volume slider
     */
 
-    .jw-slider-volume {
+    .jw-slider-volume.jw-slider-vertical {
       padding: 0.5em;
     }
 
->>>>>>> 994ead0b
+    /* ==================================================
+    horizontal volume slider
+    */
+
+    .jw-slider-volume.jw-slider-horizontal {
+      margin-bottom: 2px;
+    }
+
     /* ==================================================
     slider
     */
@@ -395,10 +384,6 @@
         display: none;
       }
 
-      .jw-controlbar .jw-slider-volume.jw-slider-horizontal {
-        margin-bottom: 2px;
-      }
-
       &.jw-breakpoint-0,
       &.jw-breakpoint-1 {
 
@@ -419,7 +404,6 @@
 
     }
 
-<<<<<<< HEAD
     &.jw-flag-ads {
 
       .jw-controlbar {
@@ -449,11 +433,6 @@
 
       }
 
-=======
-    /* Move non-linear ad display above the time slider */
-    .jw-plugin {
-      bottom: (@mobile-touch-target * 1.5);
->>>>>>> 994ead0b
     }
 
     /* ==================================================
