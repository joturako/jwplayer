--- conflicted
+++ resolved
@@ -46,7 +46,6 @@
         display: none;
     }
 
-<<<<<<< HEAD
     .jw-flag-time-slider-above &,
     .jw-breakpoint-0 &,
     .jw-breakpoint-1 & {
@@ -57,14 +56,6 @@
       padding: 0 @ui-padding;
       position: absolute;
       top: (@mobile-touch-target / 2);
-=======
-    .jw-breakpoint-0 &,
-    .jw-breakpoint-1 & {
-        left: 0;
-        padding: 0 15px;
-        position: absolute;
-        top: -@mobile-touch-target;
->>>>>>> faf66fa7
     }
 
 }
@@ -87,13 +78,6 @@
     .jw-breakpoint-1 & {
       text-align: right;
     }
-}
-
-.jw-controlbar-right-group {
-  .jw-breakpoint-0 &,
-  .jw-breakpoint-1 & {
-    text-align: right;
-  }
 }
 
 // control bar content (icons/text)
@@ -127,7 +111,7 @@
 }
 
 .jw-icon-playback {
-    min-width: 2.25em;
+  min-width: 2.25em;
 }
 
 .jw-icon-volume {
@@ -167,4 +151,15 @@
       outline: none;
       color: @hover-color;
     }
+}
+
+.jw-breakpoint-0,
+.jw-breakpoint-1 {
+  .jw-controlbar {
+    .jw-icon-playback,
+    .jw-icon-rewind,
+    .jw-icon-next {
+      display: none;
+    }
+  }
 }