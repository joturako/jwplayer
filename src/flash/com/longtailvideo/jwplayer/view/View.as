package com.longtailvideo.jwplayer.view {
	import com.longtailvideo.jwplayer.events.CaptionsEvent;
	import com.longtailvideo.jwplayer.events.CastEvent;
	import com.longtailvideo.jwplayer.events.GlobalEventDispatcher;
	import com.longtailvideo.jwplayer.events.IGlobalEventDispatcher;
	import com.longtailvideo.jwplayer.events.MediaEvent;
	import com.longtailvideo.jwplayer.events.PlayerEvent;
	import com.longtailvideo.jwplayer.events.PlayerStateEvent;
	import com.longtailvideo.jwplayer.events.PlaylistEvent;
	import com.longtailvideo.jwplayer.events.ViewEvent;
	import com.longtailvideo.jwplayer.model.Model;
	import com.longtailvideo.jwplayer.player.IPlayer;
	import com.longtailvideo.jwplayer.player.PlayerState;
	import com.longtailvideo.jwplayer.plugins.IPlugin;
	import com.longtailvideo.jwplayer.plugins.IPlugin6;
	import com.longtailvideo.jwplayer.plugins.PluginConfig;
	import com.longtailvideo.jwplayer.utils.Animations;
	import com.longtailvideo.jwplayer.utils.Draw;
	import com.longtailvideo.jwplayer.utils.Logger;
	import com.longtailvideo.jwplayer.utils.RootReference;
	import com.longtailvideo.jwplayer.utils.Stretcher;
	import com.longtailvideo.jwplayer.view.components.ControlbarComponent;
	import com.longtailvideo.jwplayer.view.components.DockComponent;
	import com.longtailvideo.jwplayer.view.components.LogoComponent;
	import com.longtailvideo.jwplayer.view.components.PlaylistComponent;
	import com.longtailvideo.jwplayer.view.interfaces.IPlayerComponent;
	import com.longtailvideo.jwplayer.view.interfaces.ISkin;
	import flash.display.DisplayObject;
	import flash.display.DisplayObjectContainer;
	import flash.display.Loader;
	import flash.display.MovieClip;
	import flash.display.Stage;
	import flash.display.StageAlign;
	import flash.display.StageDisplayState;
	import flash.display.StageScaleMode;
	import flash.events.ErrorEvent;
	import flash.events.Event;
	import flash.events.FocusEvent;
	import flash.events.IOErrorEvent;
	import flash.events.KeyboardEvent;
	import flash.events.MouseEvent;
	import flash.events.TimerEvent;
	import flash.geom.Point;
	import flash.geom.Rectangle;
	import flash.net.URLRequest;
	import flash.system.LoaderContext;
	import flash.text.TextField;
	import flash.text.TextFieldAutoSize;
	import flash.text.TextFormat;
	import flash.text.TextFormatAlign;
	import flash.ui.Mouse;
	import flash.utils.Timer;
	import flash.utils.clearTimeout;
	import flash.utils.setTimeout;

	public class View extends GlobalEventDispatcher {
		protected var _player:IPlayer;
		protected var _model:Model;
		protected var _skin:ISkin;
		protected var _components:IPlayerComponents;
		protected var _fullscreen:Boolean = false;
		protected var _preserveAspect:Boolean = false;
		protected var _normalScreen:Rectangle;

		protected var _root:MovieClip;

		protected var _maskedLayers:MovieClip;
		protected var _mediaLayer:MovieClip;
		protected var _mediaFade:Animations;
		protected var _imageLayer:MovieClip;
		protected var _imageFade:Animations;
		protected var _playlist:IPlayerComponent;
		protected var _playlistLayer:MovieClip;
		protected var _componentsLayer:MovieClip;
		protected var _pluginsLayer:MovieClip;
		protected var _plugins:Object;
		protected var _allPlugins:Vector.<IPlugin>;
		
		protected var _instreamLayer:MovieClip;
		protected var _instreamPlugin:IPlugin;
		protected var _instreamAnim:Animations;
		protected var _instreamControls:IPlayerComponents;

		protected var _displayMasker:MovieClip;
		
		protected var _image:Loader;
		//protected var _logo:LogoComponent;

		protected var layoutManager:PlayerLayoutManager;

		protected var currentLayer:Number = 0;
		protected var cbLayer:Number = 0;

		// Delay between IDLE state and when the preview image is shown
		private var imageDelay:Timer = new Timer(100, 1);

		// Delay between non-IDLE state and when the media layer is shown
		private var mediaDelay:Timer = new Timer(100, 1);

		// Keep track of the last thumbnail image
		private var _lastImage:String;
		
		// Timeout for fading controls
		private var _fadingOut:uint;
		
		// Set to true during the player's completed state
		private var _completeState:Boolean;
		
		private var _currPos:Number = 0;
		private var _duration:Number = -1;
		
		// Timer for poster image. Fixes chromes cache issues
		private var _imageTimer:Timer;
		// Current image url being loaded
		private var _imageUrl:String;
		// Indicator for whether the image has been loaded
		private var _imageLoaded:Boolean = false;
		// Indicates whether the instream player is being displayed
		private var _instreamMode:Boolean = false;
		private var _canCast:Boolean = false;

		public function View(player:IPlayer, model:Model) {
			_player = player;
			_model = model;
			RootReference.stage.scaleMode = StageScaleMode.NO_SCALE;
			RootReference.stage.stage.align = StageAlign.TOP_LEFT;

			if (RootReference.stage.stageWidth > 0) {
				resizeStage();
			} else {
				RootReference.stage.addEventListener(Event.RESIZE, resizeStage);
				RootReference.stage.addEventListener(Event.ADDED_TO_STAGE, resizeStage);
			}

			_root = new MovieClip();
			_root.tabIndex = 0;
			_root.focusRect = false;
			_normalScreen = new Rectangle();
		}


		protected function resizeStage(evt:Event=null):void {
			try {
				RootReference.stage.removeEventListener(Event.RESIZE, resizeStage);
				RootReference.stage.removeEventListener(Event.ADDED_TO_STAGE, resizeStage);
			} catch(err:Error) {
				Logger.log("Can't add stage resize handlers: " + err.message);
			}

		}


		public function get skin():ISkin {
			return _skin;
		}
		
		public function get playlist():IPlayerComponent {
			return _playlist;
		}


		public function set skin(skn:ISkin):void {
			_skin = skn;
		}


		public function setupView():void {
			RootReference.stage.addChildAt(_root, 0);
			_root.visible = false;
		
			setupLayers();
			createComponents();
			setupComponents();

			RootReference.stage.addEventListener(Event.RESIZE, resizeHandler);
			RootReference.stage.addEventListener(FocusEvent.FOCUS_OUT, keyFocusOutHandler);
			RootReference.stage.addEventListener(FocusEvent.FOCUS_IN, keyFocusInHandler);
			RootReference.stage.addEventListener(Event.MOUSE_LEAVE, moveTimeout);
			RootReference.stage.addEventListener(MouseEvent.MOUSE_MOVE, moveHandler);
			RootReference.stage.addEventListener(KeyboardEvent.KEY_DOWN, keyboardHandler);
			addComponentListeners();

			_model.addEventListener(MediaEvent.JWPLAYER_MEDIA_LOADED, mediaLoaded);
			_model.addEventListener(PlaylistEvent.JWPLAYER_PLAYLIST_ITEM, itemHandler);
			_model.addEventListener(PlaylistEvent.JWPLAYER_PLAYLIST_COMPLETE, completeHandler);
			_model.addEventListener(PlayerStateEvent.JWPLAYER_PLAYER_STATE, stateHandler);
			_model.addEventListener(MediaEvent.JWPLAYER_MEDIA_ERROR, errorHandler);
			_player.addEventListener(MediaEvent.JWPLAYER_MEDIA_BUFFER, mediaHandler);
			_player.addEventListener(MediaEvent.JWPLAYER_MEDIA_TIME, mediaHandler);
			_player.addEventListener(CastEvent.JWPLAYER_CAST_AVAILABLE, _castAvailable);
			layoutManager = new PlayerLayoutManager(_player);
			setupRightClick();

			stateHandler();

			redraw();
		}
		
		protected function addComponentListeners():void {
			components.controlbar.addEventListener(MouseEvent.MOUSE_OVER, preventFade);
			components.controlbar.addEventListener(MouseEvent.MOUSE_OUT, resumeFade);
			components.dock.addEventListener(MouseEvent.MOUSE_OVER, preventFade);
			components.dock.addEventListener(MouseEvent.MOUSE_OUT, resumeFade);
			components.logo.addEventListener(MouseEvent.MOUSE_OVER, preventFade);
			components.logo.addEventListener(MouseEvent.MOUSE_OUT, resumeFade);
			components.captions.addEventListener(CaptionsEvent.JWPLAYER_CAPTIONS_CHANGED, forward);
			components.captions.addEventListener(CaptionsEvent.JWPLAYER_CAPTIONS_LIST, forward);
		}
		
		protected var _preventFade:Boolean = false;
<<<<<<< HEAD

		private function mediaHandler(evt):void {
=======
		
		private function mediaHandler(evt:MediaEvent):void {
>>>>>>> caad01bb
			_currPos = evt.position;
			_duration = evt.duration;
		}
		
		private function _castAvailable(evt:CastEvent):void {
			_canCast = evt.available;
			if (_canCast) {
				showControls();
			}
		}

		protected function preventFade(evt:Event=null):void {
			_preventFade = true;
		}
		
		protected function resumeFade(evt:Event=null):void {
			if (_model.media.display) _preventFade = false;
		}
		
		protected function keyFocusOutHandler(evt:FocusEvent):void {
			var ev:ViewEvent = new ViewEvent(ViewEvent.JWPLAYER_VIEW_TAB_FOCUS, false);
			dispatchEvent(ev);
			_components.display.focusHandler(false);
		}

		protected function keyFocusInHandler(evt:FocusEvent):void {
			//ignore if its coming from sharing text input field, which needs focus
			if (evt.target is flash.text.TextField) {
				return;
			}
			var ev:ViewEvent = new ViewEvent(ViewEvent.JWPLAYER_VIEW_TAB_FOCUS, true);
			dispatchEvent(ev);
			if (_model.state == PlayerState.PLAYING) {
				showControls();
				startFader();
			} else {
				_components.display.focusHandler(true);
			}
		}
		
		
		protected function setupRightClick():void {
			var menu:RightclickMenu = new RightclickMenu(_player, _root);
			menu.addGlobalListener(forward);
		}

		public function completeView(isError:Boolean=false, errorMsg:String=""):void {
			if (!isError) {
				_root.visible = true;
			} else {
				// Make this asynchronous; fixes an issue in IE9/Flash 11.4+
				setTimeout(function():void {
					var errorMessage:TextField = new TextField();
					errorMessage.defaultTextFormat = new TextFormat("_sans", 15, 0xffffff, false, false, false, null, null, TextFormatAlign.CENTER);
					errorMessage.text = errorMsg.replace(":", ":\n");
					var stageWidth:Number = RootReference.stage.stageWidth;
					var stg:Stage = RootReference.stage;
					errorMessage.width = RootReference.stage.stageWidth - 300;
					errorMessage.height = errorMessage.textHeight + 10;
					errorMessage.autoSize = TextFieldAutoSize.CENTER;
	
					errorMessage.x = (RootReference.stage.stageWidth - errorMessage.textWidth) / 2;
					errorMessage.y = (RootReference.stage.stageHeight - errorMessage.textHeight) / 2;
					RootReference.stage.addChild(errorMessage);
				}, 0);
			}
		}


		protected function setupLayers():void {
			_maskedLayers = setupLayer("masked", currentLayer++);
			
			_mediaLayer = setupLayer("media", 0, _maskedLayers);
			_mediaLayer.alpha = 0;
			_mediaFade = new Animations(_mediaLayer);

			_imageLayer = setupLayer("image", 0, _maskedLayers);
			_image = new Loader();
			_image.contentLoaderInfo.addEventListener(Event.COMPLETE, imageComplete);
			_image.contentLoaderInfo.addEventListener(IOErrorEvent.IO_ERROR, imageError);
			_imageLayer.addChild(_image);
			_imageLayer.alpha = 0;
			_imageFade = new Animations(_imageLayer);
			
			_imageTimer = new Timer(1000,1);
			_imageTimer.addEventListener(TimerEvent.TIMER_COMPLETE, _imageTimerHandler);

			imageDelay.addEventListener(TimerEvent.TIMER_COMPLETE, showImage);
			mediaDelay.addEventListener(TimerEvent.TIMER_COMPLETE, showMedia);
			
			_componentsLayer = setupLayer("components", currentLayer++);
			_playlistLayer = setupLayer("playlist", currentLayer++);
			_pluginsLayer = setupLayer("plugins", currentLayer++);
			_plugins = {};
			_allPlugins = new Vector.<IPlugin>;
			
			_instreamLayer = setupLayer("instream", currentLayer++);
			_instreamLayer.alpha = 0;
			_instreamLayer.visible = false;
			_instreamAnim = new Animations(_instreamLayer);
			_instreamAnim.addEventListener(Event.COMPLETE, instreamAnimationComplete);
		}

		protected function setupLayer(name:String, index:Number, parent:DisplayObjectContainer=null):MovieClip {
			var layer:MovieClip = new MovieClip();
			parent ? parent.addChildAt(layer,index) : _root.addChildAt(layer, index);
			layer.name = name;
			layer.x = 0;
			layer.y = 0;
			return layer;
		}

		protected function setupDisplayMask():void {
			_displayMasker = new MovieClip();
			_displayMasker.graphics.beginFill(0x000000, 1);
			_displayMasker.graphics.drawRect(0, 0, _player.config.width, _player.config.height);
			_displayMasker.graphics.endFill();

			_maskedLayers.mask = _displayMasker;
		}

		protected function createComponents():void {
			_components = new PlayerComponents(_player);
		}

		protected function setupComponents():void {
			var n:Number = 0;
			setupComponent(_components.captions, n++);
			setupComponent(_components.display, n++);
			_playlist = _components.playlist;
			_playlistLayer.addChild(_playlist as DisplayObject);
			setupComponent(_components.logo, n++);
			setupComponent(_components.controlbar, n++);
			cbLayer = n;
			setupComponent(_components.dock, n++);
		}


		protected function setupComponent(component:*, index:Number):void {
			if (component is IGlobalEventDispatcher) { (component as IGlobalEventDispatcher).addGlobalListener(forward); }
			if (component is DisplayObject) { _componentsLayer.addChildAt(component as DisplayObject, index); }
		}


		protected function resizeHandler(event:Event):void {
			_fullscreen = (RootReference.stage.displayState == StageDisplayState.FULL_SCREEN);
			if (_model.media.display) _preventFade = false;
			if (_model.fullscreen != _fullscreen) {
				dispatchEvent(new ViewEvent(ViewEvent.JWPLAYER_VIEW_FULLSCREEN, _fullscreen));
			}
			redraw();
			
			dispatchEvent(new ViewEvent(ViewEvent.JWPLAYER_RESIZE, {width: RootReference.stage.stageWidth, height: RootReference.stage.stageHeight}));
		}


		public function fullscreen(mode:Boolean=true):void {
			try {
				RootReference.stage.displayState = mode ? StageDisplayState.FULL_SCREEN : StageDisplayState.NORMAL;
			} catch (e:Error) {
				Logger.log("Could not enter fullscreen mode: " + e.message);
			}
		}

		private var _controlbarMargin:Number = -1;

		/** Redraws the plugins and player components **/
		public function redraw():void {
			layoutManager.resize(RootReference.stage.stageWidth, RootReference.stage.stageHeight);
			
			if (audioMode) {
				if (_controlbarMargin < 0) _controlbarMargin = _model.config.pluginConfig('controlbar').margin;
				_model.config.pluginConfig('controlbar').margin = 0;
				_components.controlbar.audioMode(true);
				_components.controlbar.resize(_player.config.width, _player.config.height);
				_components.display.hide();
				_components.dock.hide();
				_components.logo.hide(true);
				_components.captions.hide();
				hideImage();
				_mediaFade.fade(0);
				_components.redraw();
				return;
			} else {
				if (_controlbarMargin > 0) {
					_model.config.pluginConfig('controlbar').margin = _controlbarMargin;
					_controlbarMargin = -1;
				}
				if (!_model.config.controls) {
					_components.display.hide();
					_components.dock.hide();
					_components.controlbar.hide();
				} else {
					_components.display.show();
					if (_completeState) _components.dock.show();
				}
				_components.controlbar.audioMode(false);
				_components.logo.show();
				showMedia();
			}
			
			_components.redraw();
			if (!_fullscreen) {
				_normalScreen.width = _player.config.width;
				_normalScreen.height = _player.config.height;
			} 

			resizeMasker();

			_imageLayer.x = _mediaLayer.x = _components.display.x;
			_imageLayer.y = _mediaLayer.y = _components.display.y;

			if (_preserveAspect) {
				if(!_fullscreen && _player.config.stretching != Stretcher.EXACTFIT) {
					_preserveAspect = false;
				}
			} else {
				if (_fullscreen && _player.config.stretching == Stretcher.EXACTFIT) {
					_preserveAspect = true;
				}
			}

			resizeImage(_player.config.width, _player.config.height);
			resizeMedia(_player.config.width, _player.config.height);

			_instreamLayer.graphics.clear();
			_instreamLayer.graphics.beginFill(0);
			_instreamLayer.graphics.drawRect(0, 0, _player.config.width, _player.config.height);
			_instreamLayer.graphics.endFill();
			
				
/*			if (_logo) {
				_logo.x = _components.display.x;
				_logo.y = _components.display.y;
				_logo.resize(_player.config.width, _player.config.height);
			}
*/
//			for (var i:Number = 0; i < _pluginsLayer.numChildren; i++) {
			for each (var plug:IPlugin in _allPlugins) {
//				var plug:IPlugin = _pluginsLayer.getChildAt(i) as IPlugin;
				var plugDisplay:DisplayObject = plug as DisplayObject;
				if (plug && plugDisplay) {
					var cfg:PluginConfig = _player.config.pluginConfig(plug.id);
					if (cfg['visible']) {
						plugDisplay.visible = true;
						plugDisplay.x = cfg['x'];
						plugDisplay.y = cfg['y'];
						try {
							plug.resize(cfg.width, cfg.height);
						} catch (e:Error) {
							Logger.log("There was an error resizing plugin '" + plug.id + "': " + e.message);
						}
					} else {
						plugDisplay.visible = false;
					}
				}
			}

		}

		protected function resizeMedia(width:Number, height:Number):void {
			// Don't need to resize the media if width/height are 0 (i.e. player is hidden in the DOM)
			if (width * height == 0) return;
			
			if (_mediaLayer.numChildren > 0 && _model.media.display) {
				if (_preserveAspect && _model.media.stretchMedia) {
					if (_fullscreen && _player.config.stretching == Stretcher.EXACTFIT) {
						_model.media.resize(_normalScreen.width, _normalScreen.height);
						Stretcher.stretch(_mediaLayer, width, height, Stretcher.UNIFORM);
					} else {
						_model.media.resize(width, height);
						_mediaLayer.scaleX = _mediaLayer.scaleY = 1;
						_mediaLayer.x = _mediaLayer.y = 0;
					}
				} else {
					_model.media.resize(width, height);
					_mediaLayer.x = _mediaLayer.y = 0;
				}
				_mediaLayer.x += _components.display.x;
				_mediaLayer.y += _components.display.y;
			}
		}

		protected function resizeImage(width:Number, height:Number):void {
			if (_imageLayer.numChildren > 0) {
				try {
					_image.width = _image.contentLoaderInfo.width;
					_image.height = _image.contentLoaderInfo.height;
				} catch(e:Error) {
					// Resize image later
					return;
				}
				if (_preserveAspect) {
					if (_fullscreen && _player.config.stretching == Stretcher.EXACTFIT) {
						Stretcher.stretch(_image, _normalScreen.width, _normalScreen.height, _player.config.stretching);
						Stretcher.stretch(_imageLayer, width, height, Stretcher.UNIFORM);
					} else {
						Stretcher.stretch(_image, width, height, _player.config.stretching);
						Stretcher.stretch(_imageLayer, width, height, Stretcher.NONE);
						_imageLayer.x = _imageLayer.y = 0;
					}
				} else {
					Stretcher.stretch(_image, width, height, _player.config.stretching);
					_imageLayer.x = _imageLayer.y = 0;
				}
				_imageLayer.x += _components.display.x;
				_imageLayer.y += _components.display.y;
			}
			
		}

		protected function resizeMasker():void {
			if (_displayMasker == null)
				setupDisplayMask();

			_displayMasker.graphics.clear();
			_displayMasker.graphics.beginFill(0, 1);
			_displayMasker.graphics.drawRect(_components.display.x, _components.display.y, _player.config.width, _player.config.height);
			_displayMasker.graphics.endFill();
		}


		public function get components():IPlayerComponents {
			return _components;
		}

		public function addPlugin(id:String, plugin:IPlugin):void {
			if (!(plugin is IPlugin6)) {
				throw new Error("Incompatible plugin version");
			}
			try {
				_allPlugins.push(plugin);
				var plugDO:DisplayObject = plugin as DisplayObject;
				if (!_plugins[id] && plugDO != null) {
					_plugins[id] = plugDO;
					_pluginsLayer.addChild(plugDO);
				}
				if (_player.config.pluginIds.indexOf(id) < 0) {
					_player.config.plugins += "," + id;
				}
			} catch (e:Error) {
				dispatchEvent(new ErrorEvent(ErrorEvent.ERROR, false, false, e.message));
			}
		}


		public function removePlugin(plugin:IPlugin):void {
			var id:String = plugin.id.toLowerCase();
			if (id && _plugins[id] is IPlugin) {
				_pluginsLayer.removeChild(_plugins[id]);
				delete _plugins[id];
			}
		}


		public function loadedPlugins():Array {
			var list:Array = [];
			for (var pluginId:String in _plugins) {
				if (_plugins[pluginId] is IPlugin) {
					list.push(pluginId);
				}
			}
			return list;
		}


		public function getPlugin(id:String):IPlugin6 {
			return _plugins[id] as IPlugin6;
		}

			

		public function bringPluginToFront(id:String):void {
			var plugin:IPlugin = getPlugin(id);
			_pluginsLayer.setChildIndex(plugin as DisplayObject, _pluginsLayer.numChildren - 1);
		}


		protected function mediaLoaded(evt:MediaEvent):void {
			var disp:DisplayObject = _model.media.display;
			if (!disp || disp.parent != _mediaLayer) {
				while (_mediaLayer.numChildren) {
					_mediaLayer.removeChildAt(0);
				}
				if (disp) {
					_mediaLayer.addChild(disp);
					resizeMedia(_player.config.width, _player.config.height);					
				}
			}
		}


		protected function itemHandler(evt:PlaylistEvent):void {
			_currPos = 0;
			_duration = -1;
			if (_model.playlist.currentItem && _model.playlist.currentItem.image) {
				if (_lastImage != _model.playlist.currentItem.image) {
					_lastImage = _model.playlist.currentItem.image;
					// reset timer and imageLoaded for new playlist item
					_imageLoaded = false;
					_imageTimer.reset();
					loadImage(_lastImage);
				}
			} else {
				_lastImage = undefined;
				_image.visible = false;
			}
		}


		protected function loadImage(url:String):void {
			_imageUrl = url;
			_image.visible = true;
			
			// Only start timer once. 
			//Don't want to keep retrying if image doesn't load after cachebuster
			if (!_imageTimer.currentCount) {
				_imageTimer.start();
			}
			_image.load(new URLRequest(url), new LoaderContext(true));
		}
	
		// If the image doesn't load in 1 second (Chrome cache issue)
		private function _imageTimerHandler(evt:TimerEvent):void {
			// attempt to stop caching by adding a cachebuster to the url
			var buster:Number = Math.round(Math.random() * 100000);
			if (_imageUrl.indexOf("?") == -1) {
				_imageUrl += ("?busted=" + buster);
			}
			else {
				var params:Array = _imageUrl.split("?");
				_imageUrl = params[0] + "?busted=" + buster + "&" + params[1];
			}
			
			loadImage(_imageUrl);	
		}
		
		
		protected function imageComplete(evt:Event):void {
			if (_image) {
				_imageLoaded = true;
				// stop the timer if it is running since image was successfully loaded
				if (_imageTimer.running) {
					_imageTimer.stop();
				}
				Draw.smooth(_image);
				resizeImage(_player.config.width, _player.config.height);
				if (_model.state != PlayerState.PLAYING && _model.state != PlayerState.PAUSED) { 
					showImage();
				}
			}
		}
	
		
		protected function imageError(evt:ErrorEvent):void {
			Logger.log('Error loading preview image: '+evt.text);
		}

		
		protected function showImage(evt:TimerEvent=null):void {
			if (!audioMode) {
//				_imageLayer.alpha = 0;
				_imageFade.fade(1);
				_mediaFade.cancelAnimation();
				_mediaFade.fade(0);
			}
		}
		
		protected function hideImage():void {
			_imageFade.fade(0);
		}

		protected function showMedia(evt:TimerEvent = null):void {
			if (_model.media.display && !audioMode && _player.state != PlayerState.IDLE) {
				_mediaFade.fade(1);
				_imageFade.cancelAnimation();
				_imageLayer.alpha = 0;
				components.controlbar.hideFullscreen(false);
			} else {
				showImage();
				components.controlbar.hideFullscreen(true);
				if (_model.state != PlayerState.IDLE) showControls();
			} 
		}
		
		protected function stateHandler(evt:PlayerStateEvent=null):void {
			imageDelay.reset();
			mediaDelay.reset();
			switch (_model.state) {
				case PlayerState.IDLE:
					hideControls();
					components.dock.show();
					components.logo.show();
					components.controlbar.hideFullscreen(false);
					imageDelay.start();
					break;
				case PlayerState.BUFFERING:
					if (!_model.media.display) {
						showControls();
						_preventFade = true;
					}
					_completeState = false;
					hideControls();
					break;
				case PlayerState.PAUSED:
					showControls();
					Mouse.show();
					break;
				case PlayerState.PLAYING:
					hideControls();
					mediaDelay.start();
					break;
			}
		}

		protected function errorHandler(evt:MediaEvent):void {
			components.controlbar.hide(audioMode);
		}
		
		protected function completeHandler(evt:PlaylistEvent):void {
			_completeState = true;
			fullscreen(false);
			if (_model.config.controls && !audioMode) {
				_components.dock.show();
			}
			loadImage(_model.playlist.getItemAt(0).image);
		}
		
		protected function forward(evt:Event):void {
			if (evt is PlayerEvent)
				dispatchEvent(evt);
		}
		
		public function setupInstream(instreamDisplay:DisplayObject, controls:IPlayerComponents, plugin:IPlugin):void {
			_instreamAnim.cancelAnimation();
			_instreamPlugin = plugin;
			_instreamControls = controls;
			if (instreamDisplay) {
				_instreamLayer.addChild(instreamDisplay);
			}
			_components.controlbar.hideOverlays();
			_mediaLayer.visible = false;
			_componentsLayer.visible = false;
			(_playlist as PlaylistComponent).removeClickHandler();

			try {
				var pluginDO:DisplayObject = plugin as DisplayObject;
				if (pluginDO) {
					_pluginsLayer.removeChild(pluginDO);
					_instreamLayer.addChild(pluginDO);
				}
			} catch(e:Error) {
				Logger.log("Could not add instream plugin to display stack");
			}
			
			_instreamAnim.fade(1);
			_instreamMode = true;

			// For midrolls and postrolls we want to ensure controlbar knows to fadeout
			setTimeout(moveTimeout, 2000);
		}
		
	
		
		public function destroyInstream():void {
			if (_instreamPlugin && _instreamPlugin is DisplayObject) {
				_pluginsLayer.addChild(_instreamPlugin as DisplayObject);
			}
			(_playlist as PlaylistComponent).addClickHandler();
			_mediaLayer.visible = true;
			_componentsLayer.visible = true;
			
			while (_instreamLayer.numChildren > 0) {
				_instreamLayer.removeChildAt(0);
			}

			_instreamAnim.fade(0);
			_instreamMode = false;
		}
		
		public function hideInstream():void {
			_instreamAnim.fade(0);
		}
		
		protected function instreamAnimationComplete(evt:Event):void {
			if (_instreamLayer.alpha == 0) {
				while(_instreamLayer.numChildren > 0) {
					_instreamLayer.removeChildAt(0);
				}
				_instreamPlugin = null;
			}
		}
		
		protected function get audioMode():Boolean {
			var plConfig:PluginConfig = _model.config.pluginConfig('playlist');
			if (PlayerLayoutManager.testPosition(plConfig.position) == PlayerLayoutManager.BOTTOM) {
				return RootReference.stage.stageHeight <= (40 + plConfig.size);
			} else {
				return RootReference.stage.stageHeight <= 40;
			}
		}
		
		/** Show controls on mousemove and restart the countdown. **/
		private function moveHandler(evt:Event=null):void {
			Mouse.show();
			if (_instreamMode || _player.state != PlayerState.IDLE && _player.state != PlayerState.PAUSED) {
				if (evt is MouseEvent) {
					var mouseEvent:MouseEvent = evt as MouseEvent;
					if (!(_components.display as DisplayObject).getRect(RootReference.stage).containsPoint(new Point(mouseEvent.stageX, mouseEvent.stageY))) {
						hideControls();
						return;
					}
				}
				startFader();
			}
		}
		
		private function keyboardHandler(evt:KeyboardEvent):void {
			// If controls are disabled don't allow keyboard shortcuts
			if (! _model.config.controls) {
				return;
			}

			showControls();
			startFader();
			if (evt.keyCode == 32 || evt.keyCode == 13) {
				if (_instreamMode) {
					_instreamControls.controlbar.dispatchEvent(new ViewEvent(ViewEvent.JWPLAYER_VIEW_PLAY));
				} else {
					if (_player.state == PlayerState.PLAYING || _player.state == PlayerState.BUFFERING) {
						dispatchEvent(new ViewEvent(ViewEvent.JWPLAYER_VIEW_PAUSE));
					} else {
						dispatchEvent(new ViewEvent(ViewEvent.JWPLAYER_VIEW_PLAY));
					}
				}
			}
			if (evt.keyCode == 39) {
				dispatchEvent(new ViewEvent(ViewEvent.JWPLAYER_VIEW_SEEK, _currPos + 5));
			}

			if (evt.keyCode == 37) {
				dispatchEvent(new ViewEvent(ViewEvent.JWPLAYER_VIEW_SEEK, _currPos - 5));
			}
			var newvol:Number;
			if (evt.keyCode == 38) {
				newvol = _player.config.volume + 10;
				// change the volume
				dispatchEvent(new ViewEvent(ViewEvent.JWPLAYER_VIEW_VOLUME, (newvol > 100 ? 100 : newvol)));
				// update the slider
				dispatchEvent(new MediaEvent(MediaEvent.JWPLAYER_MEDIA_VOLUME));
			}
			if (evt.keyCode == 40) {
				newvol = _player.config.volume - 10;
				// change the volume
				dispatchEvent(new ViewEvent(ViewEvent.JWPLAYER_VIEW_VOLUME, (newvol < 0 ? 0 : newvol)));
				// update the slider
				dispatchEvent(new MediaEvent(MediaEvent.JWPLAYER_MEDIA_VOLUME));
			}
			if (evt.keyCode == 77) {
				dispatchEvent(new ViewEvent(ViewEvent.JWPLAYER_VIEW_MUTE, !_player.config.mute));
			}
			if (evt.keyCode == 70) {
				dispatchEvent(new ViewEvent(ViewEvent.JWPLAYER_VIEW_FULLSCREEN, !_player.config.fullscreen));
			}
			if (evt.keyCode >= 48 && evt.keyCode <= 59) {
				dispatchEvent(new ViewEvent(ViewEvent.JWPLAYER_VIEW_SEEK, Math.round(_duration * ((evt.keyCode - 48)/10))));
			}

		}
		
		/** Hide controls again when move has timed out. **/
		private function moveTimeout(evt:Event=null):void {
		clearTimeout(_fadingOut);
			if (_instreamMode || _player.state == PlayerState.PLAYING) Mouse.hide();
			if (_instreamMode || _player.state != PlayerState.PAUSED) hideControls();
		}
		
		private function hideControls():void {
			if (_canCast || _preventFade) {
				return;
			}

			_components.controlbar.hide();
			if (_instreamControls) {
				_instreamControls.controlbar.hide();
			}

			if (_player.state != PlayerState.IDLE) {
				_components.dock.hide();
				_components.logo.hide(audioMode);
			}
		}
		
		private function showControls():void {
			if (_model.config.controls || audioMode) {
				_components.controlbar.show();
				_components.dock.show();
				if (_instreamControls) {
					_instreamControls.controlbar.show();
	}
			}
			if (!audioMode) {
				_components.logo.show();
			}
		}

		/** If the mouse leaves the stage, hide the controlbar if position is 'over' **/
		private function startFader():void {
			stopFader();

			if (!isNaN(_fadingOut)) {
				clearTimeout(_fadingOut);
			}
			_fadingOut = setTimeout(moveTimeout, 2000);
		}

		private function stopFader():void {
			showControls();
			if (!isNaN(_fadingOut)) {
				clearTimeout(_fadingOut);
				Mouse.show();
			}
		}
		
		public function setControls(newstate:Boolean):void {
			var oldstate:Boolean = _model.config.controls;
			if (newstate != oldstate) {
				_model.config.controls = newstate;
				stateHandler();
				redraw();
				dispatchEvent(new ViewEvent(ViewEvent.JWPLAYER_CONTROLS, newstate));
				// Reverting changes for setControls in ads (due to regressions in mobile)
				if (_instreamMode) {
					if (newstate) {
						_instreamControls.controlbar.show();
						_instreamControls.display.show();
					}
					else {
						_instreamControls.controlbar.hide();
						_instreamControls.display.hide();
					}
				}
			}
		}
		
		public function getSafeRegion():Rectangle {
			var bounds:Rectangle = new Rectangle();
			var logo:LogoComponent = _components.logo as LogoComponent;
			var dock:DockComponent = _components.dock as DockComponent;
			var dockShowing:Boolean = (dock.numButtons > 0);
			var cb:ControlbarComponent = _components.controlbar as ControlbarComponent;
			var logoTop:Boolean = (logo.position.indexOf("top") == 0);
			var logoShowing:Boolean = (logo.height > 0);
			
			if (_model.config.controls) {
				bounds.x = 0;
				bounds.y = Math.round(Math.max(dockShowing ? dock.getBounds(_componentsLayer).bottom : 0, (logoTop && logoShowing) ? logo.getBounds(_componentsLayer).bottom : 0));
				bounds.width = Math.round(_components.display.width);
				bounds.height = Math.round((logoTop ? cb.getBounds(_componentsLayer).top : (logoShowing ? logo.getBounds(_componentsLayer).top : 0) ) - bounds.y);
			}
			
			return bounds;
		}
		
		public function setCues(cues:Array):void {
			_components.controlbar.setCues(cues);
		}
	}
}<|MERGE_RESOLUTION|>--- conflicted
+++ resolved
@@ -208,13 +208,8 @@
 		}
 		
 		protected var _preventFade:Boolean = false;
-<<<<<<< HEAD
-
-		private function mediaHandler(evt):void {
-=======
-		
+
 		private function mediaHandler(evt:MediaEvent):void {
->>>>>>> caad01bb
 			_currPos = evt.position;
 			_duration = evt.duration;
 		}
