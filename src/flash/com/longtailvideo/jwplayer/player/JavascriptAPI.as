package com.longtailvideo.jwplayer.player {
	import com.longtailvideo.jwplayer.events.CaptionsEvent;
	import com.longtailvideo.jwplayer.events.CastEvent;
	import com.longtailvideo.jwplayer.events.InstreamEvent;
	import com.longtailvideo.jwplayer.events.JWAdEvent;
	import com.longtailvideo.jwplayer.events.MediaEvent;
	import com.longtailvideo.jwplayer.events.PlayerEvent;
	import com.longtailvideo.jwplayer.events.PlayerStateEvent;
	import com.longtailvideo.jwplayer.events.PlaylistEvent;
	import com.longtailvideo.jwplayer.events.ViewEvent;
	import com.longtailvideo.jwplayer.plugins.AbstractPlugin;
	import com.longtailvideo.jwplayer.plugins.IPlugin;
	import com.longtailvideo.jwplayer.utils.JavascriptSerialization;
	import com.longtailvideo.jwplayer.utils.Logger;
	import com.longtailvideo.jwplayer.utils.RootReference;
	import com.longtailvideo.jwplayer.view.interfaces.IPlayerComponent;
	
	import flash.events.Event;
	import flash.events.TimerEvent;
	import flash.external.ExternalInterface;
	import flash.utils.Timer;
	import flash.utils.setTimeout;
	
	public class JavascriptAPI {
		protected var _player:IPlayer;
		protected var _playerBuffer:Number = 0;
		protected var _playerPosition:Number = 0;
		
		protected var _listeners:Object;
		protected var _queuedEvents:Array = [];
		
		protected var _lockPlugin:IPlugin;
		protected var _instream:IInstreamPlayer;
		protected var _instreamAPI:JavascriptInstreamAPI;

		// These events should be sent immediately to JavaScript
		private static const SYNCHRONOUS_EVENTS:Array = [
			MediaEvent.JWPLAYER_MEDIA_COMPLETE,
			MediaEvent.JWPLAYER_MEDIA_BEFOREPLAY,
			MediaEvent.JWPLAYER_MEDIA_BEFORECOMPLETE,
			PlaylistEvent.JWPLAYER_PLAYLIST_LOADED,
			PlaylistEvent.JWPLAYER_PLAYLIST_ITEM,
			PlayerStateEvent.JWPLAYER_PLAYER_STATE
		];
		
		public static var javaScriptEventLoop:String = null;
		
		public static function callJS(functionName:String, args:*, eventType:String=null):void {
			if (ExternalInterface.available) {
				if (eventType) {
					javaScriptEventLoop = eventType;
				}
				try {
					ExternalInterface.call(functionName, args);
				} catch (error:Error) {
					CONFIG::debugging {
						trace('js error:', error.message);
					}
				}
				javaScriptEventLoop = null;
			}
		}
		
		public function JavascriptAPI(player:IPlayer) {
			_listeners = {};
			_lockPlugin = new AbstractPlugin();
			
			_player = player;
			_player.addEventListener(PlayerEvent.JWPLAYER_READY, playerReady);

			setupPlayerListeners();
			setupJSListeners();
			_instreamAPI = new JavascriptInstreamAPI();
			
			_player.addGlobalListener(queueEvents);
		}
		
		/** Delay the response to PlayerReady to allow the external interface to initialize in some browsers **/
		protected function playerReady(evt:PlayerEvent):void {
			var type:String = evt.type;
			var args:Object = {
				id: evt.id,
				client: evt.client,
				version: evt.version
			};
			var ready:Function = function(timerEvent:TimerEvent = null):void {
				if (timerEvent) timerEvent.target.delay = 20;
				if (ExternalInterface.available) {
					if (timerEvent) timerEvent.target.stop();
					_player.removeGlobalListener(queueEvents);
					callJS("jwplayer.playerReady", args, type);
					clearQueuedEvents();
				}
			};
			if (ExternalInterface.available) {
				ready();
			} else {
				var timer:Timer = new Timer(0, 5);
				timer.addEventListener(TimerEvent.TIMER_COMPLETE, ready);
				timer.start();
			}
		}
<<<<<<< HEAD
		
=======


>>>>>>> 7382e7da
		protected function queueEvents(evt:Event):void {
			_queuedEvents.push(evt);
		}
		
		protected function clearQueuedEvents():void {
			for each (var queuedEvent:Event in _queuedEvents) {
				listenerCallback(queuedEvent);
			}
			_queuedEvents = null;
		}
		
		protected function setupPlayerListeners():void {
			_player.addEventListener(PlaylistEvent.JWPLAYER_PLAYLIST_ITEM, resetPosition);
			_player.addEventListener(MediaEvent.JWPLAYER_MEDIA_TIME, updatePosition);
			_player.addEventListener(MediaEvent.JWPLAYER_MEDIA_BUFFER, updateBuffer);
			_player.addEventListener(MediaEvent.JWPLAYER_MEDIA_VOLUME, updateVolumeCookie);
			_player.addEventListener(MediaEvent.JWPLAYER_MEDIA_MUTE, updateMuteCookie);
			_player.addEventListener(MediaEvent.JWPLAYER_MEDIA_LEVEL_CHANGED, updateLevelCookie);
			_player.addEventListener(CaptionsEvent.JWPLAYER_CAPTIONS_CHANGED, updateCaptionCookie);
		}
		
		protected function resetPosition(evt:PlaylistEvent):void {
			_playerPosition = 0;
			_playerBuffer = 0;
		}
		
		protected function updatePosition(evt:MediaEvent):void {
			_playerPosition = evt.position;
		}

		protected function updateBuffer(evt:MediaEvent):void {
			_playerBuffer = evt.bufferPercent;
		}
		
		protected function updateVolumeCookie(evt:MediaEvent):void {
			if (!_player.config.mute) {
				callJS("function(vol) { try { jwplayer.utils.saveCookie('volume', vol) } catch(e) {} }", evt.volume.toString());
			}
		}

		protected function updateMuteCookie(evt:MediaEvent):void {
			callJS("function(state) { try { jwplayer.utils.saveCookie('mute', state) } catch(e) {} }", evt.mute.toString());
		}
		
		protected function updateLevelCookie(evt:MediaEvent):void {
			callJS("function(state) { try { jwplayer.utils.saveCookie('qualityLabel', state) } catch(e) {} }", evt.levels[evt.currentQuality].label);
		}
		
		protected function updateCaptionCookie(evt:CaptionsEvent):void {
			callJS("function(state) { try { jwplayer.utils.saveCookie('captionLabel', state) } catch(e) {} }", evt.tracks[evt.currentTrack].label);
		}

		protected function setupJSListeners():void {
			try {
				// Event handlers
				ExternalInterface.addCallback("jwAddEventListener", js_addEventListener);
				ExternalInterface.addCallback("jwRemoveEventListener", js_removeEventListener);
				
				// Getters
				ExternalInterface.addCallback("jwGetBuffer", js_getBuffer);
				ExternalInterface.addCallback("jwGetDuration", js_getDuration);
				ExternalInterface.addCallback("jwGetFullscreen", js_getFullscreen);
				ExternalInterface.addCallback("jwGetHeight", js_getHeight);
				ExternalInterface.addCallback("jwGetMute", js_getMute);
				ExternalInterface.addCallback("jwGetPlaylist", js_getPlaylist);
				ExternalInterface.addCallback("jwGetPlaylistIndex", js_getPlaylistIndex);
				ExternalInterface.addCallback("jwGetPosition", js_getPosition);
				ExternalInterface.addCallback("jwGetState", js_getState);
				ExternalInterface.addCallback("jwGetWidth", js_getWidth);
				ExternalInterface.addCallback("jwGetVersion", js_getVersion);
				ExternalInterface.addCallback("jwGetVolume", js_getVolume);
				ExternalInterface.addCallback("jwGetStretching", js_getStretching);
				ExternalInterface.addCallback("jwGetControls", js_getControls);
				ExternalInterface.addCallback("jwGetSafeRegion", js_getSafeRegion);

				// Player API Calls
				ExternalInterface.addCallback("jwPlay", js_play);
				ExternalInterface.addCallback("jwPause", js_pause);
				ExternalInterface.addCallback("jwStop", js_stop);
				ExternalInterface.addCallback("jwSeek", js_seek);
				ExternalInterface.addCallback("jwLoad", js_load);
				ExternalInterface.addCallback("jwPlaylistItem", js_playlistItem);
				ExternalInterface.addCallback("jwPlaylistNext", js_playlistNext);
				ExternalInterface.addCallback("jwPlaylistPrev", js_playlistPrev);
				ExternalInterface.addCallback("jwSetMute", js_mute);
				ExternalInterface.addCallback("jwSetVolume", js_volume);
				ExternalInterface.addCallback("jwSetFullscreen", js_fullscreen);
				ExternalInterface.addCallback("jwSetControls", js_setControls);
				ExternalInterface.addCallback("jwForceState", js_forceState);
				ExternalInterface.addCallback("jwReleaseState", js_releaseState);
				
				
				// Player Controls APIs
				ExternalInterface.addCallback("jwControlbarShow", js_showControlbar);
				ExternalInterface.addCallback("jwControlbarHide", js_hideControlbar);

				ExternalInterface.addCallback("jwDisplayShow", js_showDisplay);
				ExternalInterface.addCallback("jwDisplayHide", js_hideDisplay);
				
				ExternalInterface.addCallback("jwDockHide", js_hideDock);
				ExternalInterface.addCallback("jwDockAddButton", js_dockAddButton);
				ExternalInterface.addCallback("jwDockRemoveButton", js_dockRemoveButton);
				ExternalInterface.addCallback("jwDockShow", js_showDock);
				
				// Instream API
				ExternalInterface.addCallback("jwInitInstream", js_initInstream);
				
				// Quality API
				ExternalInterface.addCallback("jwGetQualityLevels", js_getQualityLevels);
				ExternalInterface.addCallback("jwGetCurrentQuality", js_getCurrentQuality);
				ExternalInterface.addCallback("jwSetCurrentQuality", js_setCurrentQuality);

				// Captions API
				ExternalInterface.addCallback("jwGetCaptionsList", js_getCaptionsList);
				ExternalInterface.addCallback("jwGetCurrentCaptions", js_getCurrentCaptions);
				ExternalInterface.addCallback("jwSetCurrentCaptions", js_setCurrentCaptions);
				
				// Ads API
				ExternalInterface.addCallback("jwIsBeforePlay", js_isBeforePlay);
				ExternalInterface.addCallback("jwIsBeforeComplete", js_isBeforeComplete);
				ExternalInterface.addCallback("jwSetCues", js_setCues);
				
				// UNIMPLEMENTED
				//ExternalInterface.addCallback("jwGetBandwidth", js_getBandwidth); 
				//ExternalInterface.addCallback("jwGetLevel", js_getLevel);
				//ExternalInterface.addCallback("jwGetLockState", js_getLockState);
				
			} catch(e:Error) {
				Logger.log("Could not initialize JavaScript API: "  + e.message);
			}
		}

		
		/***********************************************
		 **              EVENT LISTENERS              **
		 ***********************************************/
		
		protected function js_addEventListener(eventType:String, callback:String):void {
			if (!_listeners[eventType]) {
				_listeners[eventType] = [];
				_player.addEventListener(eventType, listenerCallback);
			}
			(_listeners[eventType] as Array).push(callback);
		}
		
		protected function js_removeEventListener(eventType:String, callback:String):void {
			var callbacks:Array = _listeners[eventType];
			if (callbacks) {
				var callIndex:Number = callbacks.indexOf(callback);
				if (callIndex > -1) {
					callbacks.splice(callIndex, 1);
				}
			}
		}
		
		protected function listenerCallback(evt:Event):void {
			var args:Object = {};
			var type:String = evt.type;

			if (evt is JWAdEvent)
				args = listenerCallbackAds(evt as JWAdEvent);
			else if (evt is CaptionsEvent)
				args = listenerCallbackCaptions(evt as CaptionsEvent);
			else if (evt is MediaEvent)
				args = listenerCallbackMedia(evt as MediaEvent);
			else if (evt is PlayerStateEvent)
				args = listenerCallbackState(evt as PlayerStateEvent);
			else if (evt is PlaylistEvent)
				args = listenerCallbackPlaylist(evt as PlaylistEvent);
			else if (type == ViewEvent.JWPLAYER_CONTROLS)
				args.controls = (evt as ViewEvent).data;
			else if (type == ViewEvent.JWPLAYER_VIEW_TAB_FOCUS)
				args.hasFocus = (evt as ViewEvent).data;
			else if (evt.type ==  CastEvent.JWPLAYER_CAST_AVAILABLE) 
				args.available = (evt as CastEvent).available;
			else if (evt is ViewEvent && (evt as ViewEvent).data != null)
				args.data = JavascriptSerialization.stripDots((evt as ViewEvent).data);
			else if (evt is PlayerEvent) {
				args.message = (evt as PlayerEvent).message;
			}
			args.type = type;
			
			dispatch(type, _listeners[type] as Array, args);
		}

		public static function dispatch(type:String, callbacks:Array, args:Object):void {
			if (callbacks) {
				// Not a great workaround, but the JavaScript API competes with the Controller when dealing with certain events
				var asyncCallbacks:Array;
				for each (var call:String in callbacks) {
					if (javaScriptEventLoop === null || SYNCHRONOUS_EVENTS.indexOf(type) > -1) {
						callJS(call, args, type);
					} else {
						if (asyncCallbacks === null) asyncCallbacks = [];
						asyncCallbacks.push(call);
					}
				}
				// delay call to allow all Flash listeners to complete before notifying JavaScript
				if (asyncCallbacks && asyncCallbacks.length > 0) {
					// Identify the event as asynchronous in JavaScript
					args.async = true;
					setTimeout(function():void {
						while (asyncCallbacks.length > 0) {
							callJS(asyncCallbacks.shift(), args, type);
						}
					}, 0);
				}
			}
			
		}
		
		protected function merge(obj1:Object, obj2:Object):Object {
			var newObj:Object = {};
			
			for (var key:String in obj1) {
				newObj[key] = obj1[key];
			}
			
			for (key in obj2) {
				newObj[key] = obj2[key];
			}
			
			return newObj;
		}
		
		protected function listenerCallbackMedia(evt:MediaEvent):Object {
			var returnObj:Object = {};

			if (evt.bufferPercent >= 0) 		returnObj.bufferPercent = evt.bufferPercent;
			if (evt.duration >= 0)		 		returnObj.duration = evt.duration;
			if (evt.message)					returnObj.message = evt.message;
			if (evt.metadata != null)	 		returnObj.metadata = JavascriptSerialization.stripDots(evt.metadata);
			if (evt.offset > 0)					returnObj.offset = evt.offset;
			if (evt.position >= 0)				returnObj.position = evt.position;
			if (evt.currentQuality >= 0)		returnObj.currentQuality = evt.currentQuality;
			if (evt.levels)						returnObj.levels = JavascriptSerialization.stripDots(evt.levels);

			if (evt.type == MediaEvent.JWPLAYER_MEDIA_MUTE) {
				returnObj.mute = evt.mute;
			}
			if (evt.type == MediaEvent.JWPLAYER_MEDIA_VOLUME) {
				returnObj.volume = evt.volume;
			}
			return returnObj;
		}

		protected function listenerCallbackCaptions(evt:CaptionsEvent):Object {
			var returnObj:Object = {};

			if (evt.currentTrack >= 0) {
				returnObj.track = evt.currentTrack;
			}
			if (evt.tracks) {
				returnObj.tracks = JavascriptSerialization.stripDots(evt.tracks);
			}
			return returnObj;
		}
		
		protected function listenerCallbackAds(evt:JWAdEvent):Object {
			var returnObj:Object = {};
			returnObj.tag = evt.tag;
			if (evt.message)    returnObj.message    = evt.message;
			if (evt.duration)   returnObj.duration   = evt.duration;
			if (evt.position)   returnObj.position   = evt.position;
			if (evt.companions) returnObj.companions = evt.companions;
			if (evt.newstate)   returnObj.newstate   = evt.newstate;
			if (evt.oldstate)   returnObj.oldstate   = evt.oldstate;
			return returnObj;
		}
		
		protected function listenerCallbackState(evt:PlayerStateEvent):Object {
			if (evt.type == PlayerStateEvent.JWPLAYER_PLAYER_STATE) {
				return {
					newstate: evt.newstate,
					oldstate: evt.oldstate
				};
			}
			return {};
		}

		protected function listenerCallbackPlaylist(evt:PlaylistEvent):Object {
			if (evt.type == PlaylistEvent.JWPLAYER_PLAYLIST_LOADED) {
				var list:Array = js_getPlaylist();
				return {
					playlist: list
				};
			} else if (evt.type == PlaylistEvent.JWPLAYER_PLAYLIST_ITEM) {
				return {
					index: _player.playlist.currentIndex
				};
			}
			return {};
		}


		/***********************************************
		 **                 GETTERS                   **
		 ***********************************************/
		
		protected function js_getBandwidth():Number {
			return _player.config.bandwidth;
		}

		protected function js_getBuffer():Number {
			return _playerBuffer;
		}
		
		protected function js_getDuration():Number {
			return _player.playlist.currentItem ? _player.playlist.currentItem.duration : 0;
		}
		
		protected function js_getFullscreen():Boolean {
			return _player.config.fullscreen;
		}

		protected function js_getHeight():Number {
			return RootReference.stage.stageHeight;
		}
		
		protected function js_getLevel():Number {
			return _player.playlist.currentItem ? _player.playlist.currentItem.currentLevel : 0;
		}
		
		protected function js_getLockState():Boolean {
			return _player.locked;
		}
		
		protected function js_getMute():Boolean {
			return _player.config.mute;
		}
		
		protected function js_getPlaylist():Array {
			var playlistArray:Array = JavascriptSerialization.playlistToArray(_player.playlist);
			for (var i:Number=0; i < playlistArray.length; i++) {
				playlistArray[i] = JavascriptSerialization.stripDots(playlistArray[i]);
			}
			return playlistArray; 
		}

		
		protected function js_getPlaylistIndex():Number {
			return _player.playlist.currentIndex; 
		}
		
		
		protected function js_getPosition():Number {
			return _playerPosition;
		}
		
		protected function js_getState():String {
			return _player.state;
		}

		protected function js_getWidth():Number {
			return RootReference.stage.stageWidth;
		}

		protected function js_getVersion():String {
			return _player.version;
		}

		protected function js_getVolume():Number {
			return _player.config.volume;
		}

		protected function js_getStretching():String {
			return _player.config.stretching;
		}

		/***********************************************
		 **                 PLAYBACK                  **
		 ***********************************************/

		protected function js_dockAddButton(icon:String, label:String, click:String, id:String):void {
			_player.controls.dock.addButton(icon, label, click, id);
		};
		protected function js_dockRemoveButton(id:String):void {
			_player.controls.dock.removeButton(id);
		};
	
		protected function js_play(playstate:*=null):void {
			if (playstate == null){
				playToggle();
			} else {
				if (String(playstate).toLowerCase() == "true"){
					_player.play();
				} else {
					_player.pause();
				}
			}
		}
		
		
		protected function js_pause(playstate:*=null):void {
			if (playstate == null){
				playToggle();
			} else {
				if (String(playstate).toLowerCase() == "true"){
					_player.pause();
				} else {
					_player.play();	
				}
			}
		}
		
		protected function playToggle():void {
			if (_player.state == PlayerState.IDLE || _player.state == PlayerState.PAUSED) {
				_player.play();
			} else {
				_player.pause();
			}
		}
		
		protected function js_stop():void {
			_player.stop();
		}

		protected function js_seek(position:Number=0):void {
			_player.seek(position);
		}
		
		protected function js_load(toLoad:*):void {
			_player.load(toLoad);
		}
		
		protected function js_playlistItem(item:Number):void {
			_player.playlistItem(item);
		}

		protected function js_playlistNext():void {
			_player.playlistNext();
		}

		protected function js_playlistPrev():void {
			_player.playlistPrev();
		}

		protected function js_mute(mutestate:*=null):void {
			if (mutestate == null){
				_player.mute(!_player.config.mute);
			} else {
				if (String(mutestate).toLowerCase() == "true") {
					_player.mute(true);
				} else {
					_player.mute(false);
				}
			}
		}

		protected function js_volume(volume:Number):void {
			_player.volume(volume);
		}

		protected function js_fullscreen(fullscreenstate:*=null):void {
			if (fullscreenstate == null){
				fullscreenstate = !_player.config.fullscreen;
			}
			
			if (String(fullscreenstate).toLowerCase() == "true") {
				// This won't ever work - Flash fullscreen mode can't be set from JavaScript
				Logger.log("Can't activate Flash fullscreen mode from JavaScript API");
				return;
			} else {
				_player.fullscreen(false);
			}
		}
		
		protected function js_forceState(state:String):void {
			
			_player.controls.display.forceState(state);
		}
		
		protected function js_releaseState():void {
			
			_player.controls.display.releaseState();
		}
		
		protected function js_initInstream():void {
			if (_instream) {
				_instream.destroy();
			}
			_instream = _player.setupInstream(_lockPlugin);
			_instream.addEventListener(InstreamEvent.JWPLAYER_INSTREAM_DESTROYED, function(evt:Event):void {
				_instream = null;
			}
			);
			_instream.init();
			_instreamAPI.setPlayer(_instream as InstreamPlayer);
		}
		
		protected function setComponentVisibility(component:IPlayerComponent, state:Boolean):void {
			state ? component.show() : component.hide();
		}

		protected function js_showControlbar():void {
			setComponentVisibility(_player.controls.controlbar, true);
		}
		
		protected function js_hideControlbar():void {
			setComponentVisibility(_player.controls.controlbar, false);
		}

		protected function js_showDock():void {
			setComponentVisibility(_player.controls.dock, true);
		}
		
		protected function js_hideDock():void {
			setComponentVisibility(_player.controls.dock, false);
		}

		protected function js_showDisplay():void {
			setComponentVisibility(_player.controls.display, true);
		}
		
		protected function js_hideDisplay():void {
			setComponentVisibility(_player.controls.display, false);
		}

		protected function js_getQualityLevels():Array {
			return _player.getQualityLevels();
		}
		
		protected function js_getCurrentQuality():Number {
			return _player.getCurrentQuality();
		}
		
		protected function js_setCurrentQuality(index:Number):void {
			_player.setCurrentQuality(index);	
		}

		protected function js_getCaptionsList():Array {
			return _player.getCaptionsList();
		}
		
		protected function js_getCurrentCaptions():Number {
			return _player.getCurrentCaptions();
		}
		
		protected function js_setCurrentCaptions(index:Number):void {
			_player.setCurrentCaptions(index);	
		}
		
		protected function js_getControls():Boolean {
			return _player.getControls();
		}

		protected function js_getSafeRegion():Object {
			return JavascriptSerialization.rectangleToObject(_player.getSafeRegion());
		}
		
		protected function js_setControls(state:Boolean):void {
			_player.setControls(state);
			if (_instream) _instream.setControls(state);
		}
		
		protected function js_isBeforePlay():Boolean {
			return _player.checkBeforePlay();
		}
		
		protected function js_isBeforeComplete():Boolean {
			return _player.checkBeforeComplete();
		}

		protected function js_setCues(cues:Array):void {
			_player.setCues(cues);
		}
		
	}

}<|MERGE_RESOLUTION|>--- conflicted
+++ resolved
@@ -100,12 +100,7 @@
 				timer.start();
 			}
 		}
-<<<<<<< HEAD
-		
-=======
-
-
->>>>>>> 7382e7da
+
 		protected function queueEvents(evt:Event):void {
 			_queuedEvents.push(evt);
 		}
@@ -279,7 +274,7 @@
 				args.controls = (evt as ViewEvent).data;
 			else if (type == ViewEvent.JWPLAYER_VIEW_TAB_FOCUS)
 				args.hasFocus = (evt as ViewEvent).data;
-			else if (evt.type ==  CastEvent.JWPLAYER_CAST_AVAILABLE) 
+			else if (type ==  CastEvent.JWPLAYER_CAST_AVAILABLE) 
 				args.available = (evt as CastEvent).available;
 			else if (evt is ViewEvent && (evt as ViewEvent).data != null)
 				args.data = JavascriptSerialization.stripDots((evt as ViewEvent).data);
