define([
    'test/underscore',
    'controller/model',
    'utils/simplemodel',
    'events/events',
    'events/states'
], function (_, Model, SimpleModel, events, states) {
    /* jshint qunit: true */

    module('Model QoE');

<<<<<<< HEAD
    test('tracks first frame with provider first frame event', function(assert) {
=======
    // mock MediaModel
    var MediaModel = function() {
        this.set('state', states.IDLE);
    };
    _.extend(MediaModel.prototype, SimpleModel);


    test('tracks first frame with provider first frame event', function() {
>>>>>>> a9c702bf
        var startTime = _.now();
        var model = new Model().setup({});

        model.set('mediaModel', new MediaModel());
        var mediaModel = model.get('mediaModel');

        model.mediaController.trigger(events.JWPLAYER_MEDIA_PLAY_ATTEMPT);
        mediaModel.set('state', states.LOADING);
        mediaModel.set('state', states.PLAYING);

        // FIXME: JWPLAYER_PROVIDER_FIRST_FRAME triggers JWPLAYER_MEDIA_FIRST_FRAME : we only need one event
        model.mediaController.trigger(events.JWPLAYER_PROVIDER_FIRST_FRAME);

        validateQoeFirstFrame(assert, model._qoeItem, startTime);
    });

    test('tracks first frame with first increasing time event', function(assert) {
        var startTime = _.now();
        var model = new Model().setup({});

        model.set('mediaModel', new MediaModel());
        var mediaModel = model.get('mediaModel');

        model.mediaController.trigger(events.JWPLAYER_MEDIA_PLAY_ATTEMPT);
        mediaModel.set('state', states.LOADING);
        mediaModel.set('state', states.PLAYING);
        model.mediaController.trigger(events.JWPLAYER_MEDIA_TIME, {
            position: 0
        });
        model.mediaController.trigger(events.JWPLAYER_MEDIA_TIME, {
            position: 1
        });

        validateQoeFirstFrame(assert, model._qoeItem, startTime);
    });

    test('removes media controller event listeners', function(assert) {
        var startTime = _.now();
        var model = new Model().setup({});

        model.set('mediaModel', new MediaModel());
        model.mediaController.trigger(events.JWPLAYER_MEDIA_PLAY_ATTEMPT);
        model.mediaController.trigger(events.JWPLAYER_PROVIDER_FIRST_FRAME);
        var qoeItem = model._qoeItem;

        var qoeDump = qoeItem.dump();
        assert.ok(validateMeasurement(qoeDump.events.playAttempt, startTime), 'play attempt event was fired');
        assert.ok(validateMeasurement(qoeDump.events.firstFrame, startTime), 'first frame event was fired');

        // test that listeners are removed by testing that tick events are no longer changed
        qoeItem.tick('playAttempt', -1);
        qoeItem.tick('firstFrame', -1);
        model.mediaController.trigger(events.JWPLAYER_MEDIA_PLAY_ATTEMPT);
        model.mediaController.trigger(events.JWPLAYER_MEDIA_TIME, {
            position: 2
        });
        model.mediaController.trigger(events.JWPLAYER_PROVIDER_FIRST_FRAME);

        qoeDump = qoeItem.dump();
        assert.equal(qoeDump.events.playAttempt, -1, 'play attempt is unchanged after further media events');
        assert.equal(qoeDump.events.firstFrame,  -1, 'first frame is unchanged after further media events');
    });

    test('tracks stalled time', function(assert) {
        var model = new Model().setup({});

        model.set('mediaModel', new MediaModel());
        var mediaModel = model.get('mediaModel');

        mediaModel.set('state', states.LOADING);
        mediaModel.set('state', states.PLAYING);
        mediaModel.set('state', states.STALLED);
        mediaModel.set('state', states.PLAYING);

        var qoeDump = model._qoeItem.dump();
        assert.ok(validateMeasurement(qoeDump.sums.stalled), 'stalled sum is a valid number');
    });

    test('uses one qoe item per playlist item', function(assert) {
        // Test qoe model observation
        var model = new Model().setup({});

        model.set('mediaModel', new MediaModel());
        var firstQoeItem = model._qoeItem;

        // no state changes, play attempt or first frame events

        model.set('mediaModel', new MediaModel());
        var mediaModel = model.get('mediaModel');
        var secondQoeItem = model._qoeItem;

        model.mediaController.trigger(events.JWPLAYER_MEDIA_PLAY_ATTEMPT);
        mediaModel.set('state', states.LOADING);

        assert.ok(firstQoeItem !== secondQoeItem, 'qoe items are unique between playlistItem changes');

        var firstQoeDump = firstQoeItem.dump();
        var secondQoeDump = secondQoeItem.dump();

        assert.ok(firstQoeDump.events.playAttempt === undefined,
            'play attempt is was not tracked for first unplayed item');
        assert.ok(secondQoeDump.events.playAttempt !== undefined,
            'play attempt is was tracked for second item');

        assert.ok(firstQoeDump.counts.loading === undefined,
            'loading was not tracked for first unplayed item');
        assert.ok(secondQoeDump.counts.loading === 1,
            'loading was tracked for second item');

    });

<<<<<<< HEAD
    // mock MediaModel
    var MediaModel = function() {
        this.state = states.IDLE;
    };
    _.extend(MediaModel.prototype, Model.prototype);

    function validateQoeFirstFrame(assert, qoeItem, startTime) {
        assert.ok(!!qoeItem, 'qoeItem is defined');
=======
    function validateQoeFirstFrame(qoeItem, startTime) {
        ok(!!qoeItem, 'qoeItem is defined');
>>>>>>> a9c702bf

        var loadTime = qoeItem.between(events.JWPLAYER_MEDIA_PLAY_ATTEMPT, events.JWPLAYER_MEDIA_FIRST_FRAME);
        assert.ok(validateMeasurement(loadTime), 'time to first frame is a valid number');

        var qoeDump = qoeItem.dump();
        assert.equal(qoeDump.counts.idle, 1,       'one idle event');
        assert.equal(qoeDump.counts.loading, 1, 'one loading event');
        assert.equal(qoeDump.counts.playing, 1, 'one playing event');
        assert.ok(validateMeasurement(qoeDump.sums.idle),       'idle sum is a valid number');
        assert.ok(validateMeasurement(qoeDump.sums.loading), 'loading sum is a valid number');
        assert.ok(validateMeasurement(qoeDump.events.playlistItem, startTime), 'playlistItem epoch time is ok');
        assert.ok(validateMeasurement(qoeDump.events.playAttempt, startTime),   'playAttempt epoch time is ok');
        assert.ok(validateMeasurement(qoeDump.events.firstFrame, startTime),     'firstFrame epoch time is ok');
    }

    function validateMeasurement(value, min) {
        return typeof value === 'number' && !isNaN(value) && value >= (min||0);
    }

});<|MERGE_RESOLUTION|>--- conflicted
+++ resolved
@@ -9,9 +9,6 @@
 
     module('Model QoE');
 
-<<<<<<< HEAD
-    test('tracks first frame with provider first frame event', function(assert) {
-=======
     // mock MediaModel
     var MediaModel = function() {
         this.set('state', states.IDLE);
@@ -19,8 +16,7 @@
     _.extend(MediaModel.prototype, SimpleModel);
 
 
-    test('tracks first frame with provider first frame event', function() {
->>>>>>> a9c702bf
+    test('tracks first frame with provider first frame event', function(assert) {
         var startTime = _.now();
         var model = new Model().setup({});
 
@@ -124,7 +120,6 @@
             'play attempt is was not tracked for first unplayed item');
         assert.ok(secondQoeDump.events.playAttempt !== undefined,
             'play attempt is was tracked for second item');
-
         assert.ok(firstQoeDump.counts.loading === undefined,
             'loading was not tracked for first unplayed item');
         assert.ok(secondQoeDump.counts.loading === 1,
@@ -132,19 +127,8 @@
 
     });
 
-<<<<<<< HEAD
-    // mock MediaModel
-    var MediaModel = function() {
-        this.state = states.IDLE;
-    };
-    _.extend(MediaModel.prototype, Model.prototype);
-
     function validateQoeFirstFrame(assert, qoeItem, startTime) {
         assert.ok(!!qoeItem, 'qoeItem is defined');
-=======
-    function validateQoeFirstFrame(qoeItem, startTime) {
-        ok(!!qoeItem, 'qoeItem is defined');
->>>>>>> a9c702bf
 
         var loadTime = qoeItem.between(events.JWPLAYER_MEDIA_PLAY_ATTEMPT, events.JWPLAYER_MEDIA_FIRST_FRAME);
         assert.ok(validateMeasurement(loadTime), 'time to first frame is a valid number');
