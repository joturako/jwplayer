--- conflicted
+++ resolved
@@ -9,7 +9,6 @@
 
     // TODO: Many of these can be moved to quint/config/{type}.source{_features}
     var videoSources = {
-<<<<<<< HEAD
         mp4: { file: 'http://content.bitsontherun.com/videos/q1fx20VZ-52qL9xLP.mp4' },
         flv: { file: 'http://playertest.longtailvideo.com/flv-cuepoints/honda_accord.flv' },   // Flash Specific
         smil: { file: 'assets/os/edgecast.smil' },                                            // Flash Specific
@@ -40,29 +39,7 @@
         mov: { file: 'http://playertest.longtailvideo.com/bunny.mov' },
         youtube: { file: 'http://www.youtube.com/watch?v=YE7VzlLtp-4' },
         mov: { file: 'http://playertest.longtailvideo.com/bunny.mov' },
-=======
-        'mp4': { file: 'http://content.bitsontherun.com/videos/q1fx20VZ-52qL9xLP.mp4' },
-        'flv': { file:'http://playertest.longtailvideo.com/flv-cuepoints/honda_accord.flv' },   // Flash Specific
-        'smil': { file: 'assets/os/edgecast.smil' },                                            // Flash Specific
-        'f4v': { file: 'http://content.bitsontherun.com/videos/3XnJSIm4-52qL9xLP.f4v' },
-        'm4v': { file: 'http://content.bitsontherun.com/videos/3XnJSIm4-52qL9xLP.m4v' },
-
-        'm4a': { file: 'http://content.bitsontherun.com/videos/nPripu9l-Q2YqwWcp.m4a', type: 'aac' },
-        'mp4_mp3': { file: 'http://content.bitsontherun.com/videos/nPripu9l-ywAKK1m8.mp4', type: 'mp3' },
-        'mp3': { file: 'http://content.bitsontherun.com/videos/yj1shGJB-ywAKK1m8.mp3' },
-        'aac': { file: 'http://content.bitsontherun.com/videos/3XnJSIm4-I3ZmuSFT.aac' },
-        'ogg': { file: 'http://content.bitsontherun.com/videos/3XnJSIm4-364765.ogg' },
-
-        'oga': { file: 'http://content.bitsontherun.com/videos/3XnJSIm4-rjiewRbX.oga' },
-        'webm': { file:'http://content.bitsontherun.com/videos/3XnJSIm4-27m5HpIu.webm' },
-        'm3u8': { file: 'http://ga.video.cdn.pbs.org/videos/america-numbers/2302bcb4-acce-4dd3-a4ce-5e04005ebdf9/160593/hd-mezzanine-16x9/e901b01c_abyn0108_mezz16x9-16x9-hls-64-800k.m3u8' },  // hls video
-        'hls': { file: 'http://playertest.longtailvideo.com/adaptive/bipbop/bipbopall.hls', type: 'm3u8' },
-        'hls_androidhls_true': { file: 'http://playertest.longtailvideo.com/adaptive/bipbop/bipbopall.hls', type: 'm3u8', androidhls: true },
-
-        'hls_androidhls_false': { file: 'http://playertest.longtailvideo.com/adaptive/bipbop/bipbopall.hls', type: 'm3u8', androidhls: false },
-        'mov': { file: 'http://playertest.longtailvideo.com/bunny.mov' },
->>>>>>> 42615317
-        'youtube': { file: 'http://www.youtube.com/watch?v=YE7VzlLtp-4' }
+        youtube: { file: 'http://www.youtube.com/watch?v=YE7VzlLtp-4' }
     };
 
     // Exists to protect against undefined results.  If no provider is chosen we get undefined.
